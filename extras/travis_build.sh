--- conflicted
+++ resolved
@@ -52,14 +52,11 @@
    if [[ $OSTYPE = darwin* ]]; then
       CONFIGURE_PYTHON="-DPYTHON_LIBRARY=/usr/local/Cellar/python/3.7.5/Frameworks/Python.framework/Versions/3.7/lib/libpython3.7.dylib -DPYTHON_INCLUDE_DIR=/usr/local/Cellar/python/3.7.5/Frameworks/Python.framework/Versions/3.7/include//python3.7m/"
    fi
-<<<<<<< HEAD
    export PYTHONPATH=/usr/lib/x86_64-linux-gnu/:$PYTHONPATH
-=======
    mkdir -p $HOME/.matplotlib
    cat > $HOME/.matplotlib/matplotlibrc <<EOF 
    backend : svg
 EOF
->>>>>>> 3115cf68
 else
     CONFIGURE_PYTHON="-Dwith-python=OFF"
 fi
@@ -202,7 +199,7 @@
     # Set the command line arguments for the static code analysis script and execute it.
 
     # The names of the static code analysis tools executables.
-    VERA=vera++                   
+    VERA=vera++
     CPPCHECK=cppcheck
     CLANG_FORMAT=clang-format
     PEP8=pep8
