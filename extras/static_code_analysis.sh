#!/bin/bash

# static_code_analysis.sh
#
# This file is part of NEST.
#
# Copyright (C) 2004 The NEST Initiative
#
# NEST is free software: you can redistribute it and/or modify
# it under the terms of the GNU General Public License as published by
# the Free Software Foundation, either version 2 of the License, or
# (at your option) any later version.
#
# NEST is distributed in the hope that it will be useful,
# but WITHOUT ANY WARRANTY; without even the implied warranty of
# MERCHANTABILITY or FITNESS FOR A PARTICULAR PURPOSE.  See the
# GNU General Public License for more details.
#
# You should have received a copy of the GNU General Public License
# along with NEST.  If not, see <http://www.gnu.org/licenses/>.


# This shell script is part of the NEST Travis CI build and test environment.
# It performs the static code analysis and is invoked by 'travis_build.sh'.
# The script is also executed when running 'check_code_style.sh' for
# a local static code analysis.
#
# NOTE: This shell script is tightly coupled to Python script
#       'extras/parse_build_log.py'.
#       Any changes to message numbers (MSGBLDnnnn) have effects on
#       the build/test-log parsing process.
#

# Command line parameters.
RUNS_ON_TRAVIS=${1}           # true or false, indicating whether the script is executed on Travis CI or runs local.
INCREMENTAL=${2}              # true or false, user needs to confirm befor checking a source file.
FILE_NAMES=${3}               # The list of files or a single file to be checked.
NEST_VPATH=${4}               # The high level NEST build path.
VERA=${5}                     # Name of the VERA++ executable.
CPPCHECK=${6}                 # Name of the CPPCHECK executable.
CLANG_FORMAT=${7}             # Name of the CLANG-FORMAT executable.
PEP8=${8}                     # Name of the PEP8 executable.
PERFORM_VERA=${9}             # true or false, indicating whether VERA++ analysis is performed or not.
PERFORM_CPPCHECK=${10}        # true or false, indicating whether CPPCHECK analysis is performed or not.
PERFORM_CLANG_FORMAT=${11}    # true or false, indicating whether CLANG-FORMAT analysis is performed or not.
PERFORM_PEP8=${12}            # true or false, indicating whether PEP8 analysis is performed or not.
IGNORE_MSG_VERA=${13}         # true or false, indicating whether VERA++ messages should accout for the build result.
IGNORE_MSG_CPPCHECK=${14}     # true or false, indicating whether CPPCHECK messages should accout for the build result.
IGNORE_MSG_CLANG_FORMAT=${15} # true or false, indicating whether CLANG-FORMAT messages should accout for the build result.
IGNORE_MSG_PEP8=${16}         # true or false, indicating whether PEP8 messages should accout for the build result.

# PEP8 rules to ignore.
PEP8_IGNORES="E121,E123,E126,E226,E24,E704"
PEP8_IGNORES_EXAMPLES="${PEP8_IGNORES},E402"
PEP8_IGNORES_TOPO_MANUAL="${PEP8_IGNORES_EXAMPLES},E265"

# PEP8 rules.
PEP8_MAX_LINE_LENGTH=120

# Constants
typeset -i MAX_CPPCHECK_MSG_COUNT=10

<<<<<<< HEAD
# Find directories that should not be checked. List root dirs in space separated list.
=======
# Find directories that should not be checked. List root dirs in space-separated list.
>>>>>>> ab128bc6
ROOT_DIRS_TO_IGNORE="thirdparty"
DIRS_TO_IGNORE=$(for dir in ${ROOT_DIRS_TO_IGNORE}; do find ${dir} -type d; done)

# Print a message.
# The format of the message depends on whether the script is executed on Travis CI or runs local.
# print_msg "string1" "string2"
print_msg() {
  if $RUNS_ON_TRAVIS; then
    echo "$1$2"
  else
    echo "$2"
  fi
}

# Print version information.
print_msg "MSGBLD0105: " "Following tools are in use:"
print_msg "MSGBLD0105: " "---------------------------"
if $PERFORM_VERA; then
  VERA_VERS=`$VERA --version`
  print_msg "MSGBLD0105: " "VERA++       : $VERA_VERS"
fi
if $PERFORM_CPPCHECK; then
  CPPCHECK_VERS=`$CPPCHECK --version | sed 's/^Cppcheck //'`
  print_msg "MSGBLD0105: " "CPPCHECK     : $CPPCHECK_VERS"
fi
if $PERFORM_CLANG_FORMAT; then
  CLANG_FORMAT_VERS=`$CLANG_FORMAT --version`
  print_msg "MSGBLD0105: " "CLANG-FORMAT : $CLANG_FORMAT_VERS"
fi
if $PERFORM_PEP8; then
  PEP8_VERS=`$PEP8 --version`
  print_msg "MSGBLD0105: " "PEP8         : $PEP8_VERS"
fi
print_msg "" ""

# The following messages report on the command line arguments IGNORE_MSG_xxx which indicate whether
# static code analysis error messages will cause the Travis CI build to fail or are ignored.
if $RUNS_ON_TRAVIS; then
  if $IGNORE_MSG_VERA; then
    print_msg "MSGBLD1010: " "IGNORE_MSG_VERA is set. VERA++ messages will not cause the build to fail."
  fi
  if $IGNORE_MSG_CPPCHECK; then
    print_msg "MSGBLD1020: " "IGNORE_MSG_CPPCHECK is set. CPPCHECK messages will not cause the build to fail."
  fi
  if $IGNORE_MSG_CLANG_FORMAT; then
    print_msg "MSGBLD1030: " "IGNORE_MSG_CLANG_FORMAT is set. CLANG_FORMAT messages will not cause the build to fail."
  fi
  if $RUNS_ON_TRAVIS && $IGNORE_MSG_PEP8; then
    print_msg "MSGBLD1040: " "IGNORE_MSG_PEP8 is set. PEP8 messages will not cause the build to fail."
  fi
fi


export NEST_SOURCE=$PWD
print_msg "MSGBLD1050: " "Running check for copyright headers"
copyright_check_errors=`python3 extras/check_copyright_headers.py`
print_msg "MSGBLD1060: " "Running sanity check for Name definition and usage"
unused_names_errors=`python3 extras/check_unused_names.py`
print_msg "MSGBLD1070: " "Running check for forbidden type usage"
forbidden_types_errors=`bash extras/check_forbidden_types.sh`


# Perform static code analysis.
c_files_with_errors=""
python_files_with_errors=""
for f in $FILE_NAMES; do

  # Have to add spaces to make space-separation work
  if [[ " $DIRS_TO_IGNORE " =~ .*[[:space:]]${f%/*}[[:space:]].* ]]; then
    print_msg "MSGBLD0110: " "$f is in a directory that is explicitly ignored."
    continue
  fi
  if [ ! -f "$f" ]; then
    print_msg "MSGBLD0110: " "$f is not a file or does not exist anymore."
    continue
  fi
  if ! $RUNS_ON_TRAVIS && $INCREMENTAL; then
    print_msg "" ""
    print_msg "" "Press [Enter] to continue.  (Static code analysis for file $f.)"
    read continue
  fi
  if $RUNS_ON_TRAVIS; then
    print_msg "MSGBLD0120: " "Perform static code analysis for file $f."
  fi

  case $f in
    *.h | *.c | *.cc | *.hpp | *.cpp )
      vera_failed=false
      cppcheck_failed=false
      clang_format_failed=false

      if $RUNS_ON_TRAVIS; then
        f_base=$NEST_VPATH/reports/`basename $f`
      else
        f_base=`basename $f`
      fi

      # VERA++
      if $PERFORM_VERA; then
        print_msg "MSGBLD0130: " "Running VERA++ .....: $f"
        $VERA --profile nest $f > ${f_base}_vera.txt 2>&1
        if [ -s "${f_base}_vera.txt" ]; then
          vera_failed=true
          cat ${f_base}_vera.txt | while read line
          do
            print_msg "MSGBLD0135: " "[VERA] $line"
          done
        fi
        rm ${f_base}_vera.txt
        if $RUNS_ON_TRAVIS; then
          print_msg "MSGBLD0140: " "VERA++ for file $f completed."
        fi
      fi

      # CPPCHECK
      if $PERFORM_CPPCHECK; then
        print_msg "MSGBLD0150: " "Running CPPCHECK ...: $f"
        $CPPCHECK --enable=all --language=c++ --std=c++11 --suppress=missingIncludeSystem $f > ${f_base}_cppcheck.txt 2>&1
        # Remove the header, the first line.
        tail -n +2 "${f_base}_cppcheck.txt" > "${f_base}_cppcheck.tmp" && mv "${f_base}_cppcheck.tmp" "${f_base}_cppcheck.txt"
        if [ -s "${f_base}_cppcheck.txt" ]; then
          cppcheck_failed=true
          typeset -i msg_count=0
          cat ${f_base}_cppcheck.txt | while read line
          do
            print_msg "MSGBLD0155: " "[CPPC] $line"
            if $RUNS_ON_TRAVIS; then
              msg_count+=1
              if [ ${msg_count} -ge ${MAX_CPPCHECK_MSG_COUNT} ]; then
                print_msg "MSGBLD0156: " "[CPPC] MAX_CPPCHECK_MSG_COUNT (${MAX_CPPCHECK_MSG_COUNT}) reached for file: $f"
                break
              fi
            fi
          done
        fi
        rm ${f_base}_cppcheck.txt
        if $RUNS_ON_TRAVIS; then
          print_msg "MSGBLD0160: " "CPPCHECK for file $f completed."
        fi
      fi

      # CLANG-FORMAT
      if $PERFORM_CLANG_FORMAT; then
        print_msg "MSGBLD0170: " "Running CLANG-FORMAT: $f"
        # Create a clang-format formatted temporary file and perform a diff with its origin.
        file_formatted="${f_base}_formatted.txt"
        file_diff="${f_base}_diff.txt"
        $CLANG_FORMAT $f > $file_formatted
        diff $f $file_formatted > $file_diff 2>&1
        if [ -s "$file_diff" ]; then
          clang_format_failed=true
          cat $file_diff | while read line
          do
            print_msg "MSGBLD0175: " "[DIFF] $line"
          done
        fi
        rm $file_formatted
        rm $file_diff
        if $RUNS_ON_TRAVIS; then
          print_msg "MSGBLD0180: " "CLANG-FORMAT for file $f completed."
        fi
      fi

      # Add the file to the list of files with format errors.
      if (! $IGNORE_MSG_VERA && $vera_failed) || (! $IGNORE_MSG_CPPCHECK && $cppcheck_failed) || (! $IGNORE_MSG_CLANG_FORMAT && $clang_format_failed); then
        c_files_with_errors="$c_files_with_errors $f"
      fi
      ;;

    *.py )
      # PEP8
      if $PERFORM_PEP8; then
        print_msg "MSGBLD0190: " "Running PEP8 .......: $f"
        case $f in
          *user_manual_scripts*)
            IGNORES=$PEP8_IGNORES_TOPO_MANUAL
            ;;
          *examples*)
            IGNORES=$PEP8_IGNORES_EXAMPLES
            ;;
          *)
            IGNORES=$PEP8_IGNORES
            ;;
        esac
        if ! pep8_result=`$PEP8 --max-line-length=$PEP8_MAX_LINE_LENGTH --ignore=$IGNORES $f` ; then
          printf '%s\n' "$pep8_result" | while IFS= read -r line
          do
            print_msg "MSGBLD0195: " "[PEP8] $line"
          done
          # Add the file to the list of files with format errors.
          python_files_with_errors="$python_files_with_errors $f"
        fi
        if $RUNS_ON_TRAVIS; then
          print_msg "MSGBLD0200: " "PEP8 check for file $f completed."
        fi
      fi
      ;;

    *)
      print_msg "MSGBLD0210: " "Skipping ...........: $f  (not a C/C++/Python file)"
      continue
  esac
done

nlines_copyright_check=`echo -e $copyright_check_errors | sed -e 's/^ *//' | wc -l`
if [ $nlines_copyright_check \> 1 ] || \
   [ "x$unused_names_errors" != "x" ] || \
   [ -n "$forbidden_types_errors" ] || \
   [ "x$c_files_with_errors" != "x" ] || \
   [ "x$python_files_with_errors" != "x" ]; then

  print_msg "" ""
  print_msg "MSGBLD0220: " "+ + + + + + + + + + + + + + + + + + + + + + + + + + + + + + + + + + + + + + + +"
  print_msg "MSGBLD0220: " "+                 STATIC CODE ANALYSIS DETECTED PROBLEMS !                    +"
  print_msg "MSGBLD0220: " "+ + + + + + + + + + + + + + + + + + + + + + + + + + + + + + + + + + + + + + + +"
  print_msg "" ""
  if [ "x$c_files_with_errors" != "x" ]; then
    print_msg "MSGBLD0220: " "C/C++ files with formatting errors:"
    for f in $c_files_with_errors; do
      print_msg "MSGBLD0220: " "... $f"
    done
    if ! $RUNS_ON_TRAVIS; then
      print_msg "" "Run $CLANG_FORMAT -i <filename> for autocorrection."
      print_msg "" ""
    fi
  fi

  if [ $nlines_copyright_check \> 1 ]; then
      print_msg "MSGBLD0220: " "Files with erroneous copyright headers:"
      echo -e $copyright_check_errors | sed -e 's/^ *//'
      print_msg "" ""
  fi

  if [ "x$unused_names_errors" != "x" ]; then
      print_msg "MSGBLD0220: " "Files with unused/ill-defined Name objects:"
      echo -e $unused_names_errors | sed -e 's/^ *//'
      print_msg "" ""
  fi

  if [ -n "$forbidden_types_errors" ]; then
      print_msg "MSGBLD0220: " "Files with forbidden types (hint: use types without _t suffix):"
      echo -e $forbidden_types_errors | sed -e 's/^ *//'
      print_msg "" ""
  fi

  if [ "x$python_files_with_errors" != "x" ]; then
    print_msg "MSGBLD0220: " "Python files with formatting errors:"
    for f in $python_files_with_errors; do
      print_msg "MSGBLD0220: " "... $f"
    done
    if ! $RUNS_ON_TRAVIS; then
      print_msg "" "Run pep8ify -w <filename> for autocorrection."
      print_msg "" ""
    fi
  fi

  if ! $RUNS_ON_TRAVIS; then
      print_msg "" "For detailed problem descriptions, consult the tagged messages above."
      print_msg "" "Tags may be [VERA], [CPPC], [DIFF], [COPY], [NAME] and [PEP8]."
  fi
  exit 1
else
  print_msg "" ""
  print_msg "MSGBLD0220: " "+ + + + + + + + + + + + + + + + + + + + + + + + + + + + + + + + + + + + + + + +"
  print_msg "MSGBLD0220: " "+               STATIC CODE ANALYSIS TERMINATED SUCCESSFULLY !                +"
  print_msg "MSGBLD0220: " "+ + + + + + + + + + + + + + + + + + + + + + + + + + + + + + + + + + + + + + + +"
  print_msg "" ""
fi<|MERGE_RESOLUTION|>--- conflicted
+++ resolved
@@ -60,11 +60,7 @@
 # Constants
 typeset -i MAX_CPPCHECK_MSG_COUNT=10
 
-<<<<<<< HEAD
-# Find directories that should not be checked. List root dirs in space separated list.
-=======
 # Find directories that should not be checked. List root dirs in space-separated list.
->>>>>>> ab128bc6
 ROOT_DIRS_TO_IGNORE="thirdparty"
 DIRS_TO_IGNORE=$(for dir in ${ROOT_DIRS_TO_IGNORE}; do find ${dir} -type d; done)
 
