--- conflicted
+++ resolved
@@ -78,15 +78,9 @@
                 if len(value.shape) == 1:
                     if rule == 'one_to_one':
                         if value.shape[0] != prelength:
-<<<<<<< HEAD
                             if use_connect_arrays:
-                                raise kernel.NESTError("'" + key + "' has to be an array of dimension " +
-                                                       str(prelength) + ".")
-=======
-                            if connect_np_arrays:
                                 raise kernel.NESTError(
                                     "'{}' has to be an array of dimension {}.".format(key, prelength))
->>>>>>> 177126d6
                             else:
                                 raise kernel.NESTError(
                                     "'{}' has to be an array of dimension {}, a scalar or a dictionary.".format(
@@ -133,21 +127,13 @@
                             syn_spec[key] = value.flatten()
                     else:
                         raise kernel.NESTError(
-<<<<<<< HEAD
-                            "'" + key + "' has the wrong type. "
-                            "Two-dimensional parameter arrays can "
-                            "only be used in conjunction with rules "
-                            "'all_to_all', 'fixed_indegree' or "
-                            "'fixed_outdegree'.")
+                            "'{}' has the wrong type. Two-dimensional parameter arrays can only be used in "
+                            "conjunction with rules 'all_to_all', 'fixed_indegree' or fixed_outdegree'.".format(key))
 
         # check that "synapse_model" is there for use_connect_arrays
         if use_connect_arrays and "synapse_model" not in syn_spec:
             syn_spec["synapse_model"] = "static_synapse"
 
-=======
-                            "'{}' has the wrong type. Two-dimensional parameter arrays can only be used in "
-                            "conjunction with rules 'all_to_all', 'fixed_indegree' or fixed_outdegree'.".format(key))
->>>>>>> 177126d6
         return syn_spec
 
     raise TypeError("syn_spec must be a string or dict")
@@ -258,10 +244,8 @@
     use_connect_arrays = False
 
     # check for 'one_to_one' conn_spec
-    one_to_one_cspec = (conn_spec == 'one_to_one')
-
-    if isinstance(conn_spec, dict):
-        one_to_one_cspec = (conn_spec.get('rule', 'all_to_all') == 'one_to_one')
+    one_to_one_cspec = (conn_spec if not isinstance(conn_spec, dict) 
+                                  else conn_spec.get('rule', 'all_to_all') == 'one_to_one')
 
     # check and convert input types
     pre_is_nc, post_is_nc = True, True
