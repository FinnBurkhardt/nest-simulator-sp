# -*- coding: utf-8 -*-
#
# __init__.py
#
# This file is part of NEST.
#
# Copyright (C) 2004 The NEST Initiative
#
# NEST is free software: you can redistribute it and/or modify
# it under the terms of the GNU General Public License as published by
# the Free Software Foundation, either version 2 of the License, or
# (at your option) any later version.
#
# NEST is distributed in the hope that it will be useful,
# but WITHOUT ANY WARRANTY; without even the implied warranty of
# MERCHANTABILITY or FITNESS FOR A PARTICULAR PURPOSE.  See the
# GNU General Public License for more details.
#
# You should have received a copy of the GNU General Public License
# along with NEST.  If not, see <http://www.gnu.org/licenses/>.

r"""PyNEST - Python interface for the NEST simulator

* ``nest.helpdesk()`` opens the NEST documentation in your browser.

* ``nest.__version__`` displays the NEST version.

* ``nest.Models()`` shows all available neuron, device and synapse models.

* ``nest.help('model_name') displays help for the given model, e.g., ``nest.help('iaf_psc_exp')``

* To get help on functions in the ``nest`` package, use Python's ``help()`` function
  or IPython's ``?``, e.g.

     - ``help(nest.Create)``
     - ``nest.Connect?``

For more information visit https://www.nest-simulator.org.
"""

# WARNING: This file is only used to create the `NestModule` below and then
# ignored. If you'd like to make changes to the root `nest` module, they need to
# be made to the `NestModule` class/instance instead.

################

# Store interpreter-given module attributes to copy into replacement module
# instance later on. Use `.copy()` to prevent pollution with other variables
_original_module_attrs = globals().copy()

from .ll_api import KernelAttribute  # noqa
import sys                           # noqa
import types                         # noqa
import importlib                     # noqa

try:
    import versionchecker
except ImportError:
    pass


def _rel_import_star(module, import_module_name):
    """Emulates `from X import *` into `module`"""

    imported = importlib.import_module(import_module_name, __name__)
    imp_iter = vars(imported).items()
    if hasattr(module, "__all__"):
        # If a public api is defined using the `__all__` attribute, copy that.
        module.update(kv for kv in imp_iter if kv[0] in imported.__all__)
    else:
        # Otherwise follow "underscore is private" convention.
        module.update(kv for kv in imp_iter if not kv[0].startswith("_"))


def _lazy_module_property(module_name, optional=False, optional_hint=""):
    """
    Returns a property that lazy loads a module and substitutes itself with it.
    The class variable name must match given `module_name`::

      class ModuleClass(types.ModuleType):
          lazy_module_xy = _lazy_module_property("lazy_module_xy")

    :param module_name: Name of the lazy loadable module.
    :type module_name: str
    :param optional: Optional modules raise more descriptive errors.
    :type optional: bool
    :param optional_hint: Message appended in case of import errors, to help
      users install missing optional modules
    :type optional_hint: str
    """
    def lazy_loader(self):
        cls = type(self)
        delattr(cls, module_name)
        try:
            module = importlib.import_module("." + module_name, __name__)
        except ImportError as e:
            if optional:
                raise ImportError(
                    f"This functionality requires the optional module "
                    + module_name + ". " + optional_hint
                ) from None
            else:
                raise e from None
        setattr(cls, module_name, module)
        return module

    return property(lazy_loader)


class NestModule(types.ModuleType):
    """
    A module class for the `nest` root module to control the dynamic generation
    of module level attributes such as the KernelAttributes, lazy loading
    some submodules and importing the public APIs of the `lib` submodules.
    """

    from . import ll_api                             # noqa
    from . import pynestkernel as kernel             # noqa
    from . import random                             # noqa
    from . import math                               # noqa
    from . import spatial_distributions              # noqa
    from . import logic                              # noqa
<<<<<<< HEAD
    from .ll_api import set_communicator             # noqa
    try:
        from . import server                         # noqa
    except ImportError:
        pass
=======
>>>>>>> bb9fab8a

    __version__ = ll_api.sli_func("statusdict /version get")

    # Lazy load the `spatial` module to avoid circular imports.
    spatial = _lazy_module_property("spatial")

    # Define the kernel attributes.
    #
    # FORMATTING NOTES:
    # * Multiline strings render incorrectly, join multiple single-quote
    #   strings instead.
    # * Strings containing `:` render incorrectly.
    # * Do not end docstrings with punctuation. A `.` or `,` is added by the
    #   formatting logic.

    kernel_status = KernelAttribute(
        "dict", "Get the complete kernel status", readonly=True
    )
    resolution = KernelAttribute(
        "float", "The resolution of the simulation (in ms)", default=0.1
    )
    biological_time = KernelAttribute(
        "float", "The current simulation time (in ms)"
    )
    to_do = KernelAttribute(
        "int", "The number of steps yet to be simulated", readonly=True
    )
    max_delay = KernelAttribute(
        "float", "The maximum delay in the network", default=0.1
    )
    min_delay = KernelAttribute(
        "float", "The minimum delay in the network", default=0.1
    )
    ms_per_tic = KernelAttribute(
        "float", "The number of milliseconds per tic", default=0.001
    )
    tics_per_ms = KernelAttribute(
        "float", "The number of tics per millisecond", default=1000.0
    )
    tics_per_step = KernelAttribute(
        "int", "The number of tics per simulation time step", default=100
    )
    T_max = KernelAttribute(
        "float", "The largest representable time value", readonly=True
    )
    T_min = KernelAttribute(
        "float", "The smallest representable time value", readonly=True
    )
    rng_types = KernelAttribute(
        "list[str]",
        "List of available random number generator types",
        readonly=True,
    )
    rng_type = KernelAttribute(
        "str",
        "Name of random number generator type used by NEST",
        default="mt19937_64",
    )
    rng_seed = KernelAttribute(
        "int",
        (
            "Seed value used as base for seeding NEST random number generators "
            + r"(:math:`1 \leq s\leq 2^{32}-1`)"
        ),
        default=143202461,
    )
    total_num_virtual_procs = KernelAttribute(
        "int", "The total number of virtual processes", default=1
    )
    local_num_threads = KernelAttribute(
        "int", "The local number of threads", default=1
    )
    num_processes = KernelAttribute(
        "int", "The number of MPI processes", readonly=True
    )
    off_grid_spiking = KernelAttribute(
        "bool",
        "Whether to transmit precise spike times in MPI communication",
        readonly=True,
    )
    adaptive_spike_buffers = KernelAttribute(
        "bool",
        "Whether MPI buffers for communication of spikes resize on the fly",
        default=True,
    )
    adaptive_target_buffers = KernelAttribute(
        "bool",
        "Whether MPI buffers for communication of connections resize on the fly",
        default=True,
    )
    buffer_size_secondary_events = KernelAttribute(
        "int",
        (
            "Size of MPI buffers for communicating secondary events "
            + "(in bytes, per MPI rank, for developers)"
        ),
        readonly=True,
    )
    buffer_size_spike_data = KernelAttribute(
        "int",
        "Total size of MPI buffer for communication of spikes",
        default=2,
    )
    buffer_size_target_data = KernelAttribute(
        "int",
        "Total size of MPI buffer for communication of connections",
        default=2,
    )
    growth_factor_buffer_spike_data = KernelAttribute(
        "float",
        (
            "If MPI buffers for communication of spikes resize on the fly, "
            + "grow them by this factor each round"
        ),
        default=1.5,
    )
    growth_factor_buffer_target_data = KernelAttribute(
        "float",
        (
            "If MPI buffers for communication of connections resize on the "
            + "fly, grow them by this factor each round"
        ),
        default=1.5,
    )
    max_buffer_size_spike_data = KernelAttribute(
        "int",
        "Maximal size of MPI buffers for communication of spikes",
        default=8388608,
    )
    max_buffer_size_target_data = KernelAttribute(
        "int",
        "Maximal size of MPI buffers for communication of connections",
        default=16777216,
    )
    use_wfr = KernelAttribute(
        "bool", "Whether to use waveform relaxation method", default=True
    )
    wfr_comm_interval = KernelAttribute(
        "float",
        "Desired waveform relaxation communication interval",
        default=1.0,
    )
    wfr_tol = KernelAttribute(
        "float",
        "Convergence tolerance of waveform relaxation method",
        default=0.0001,
    )
    wfr_max_iterations = KernelAttribute(
        "int",
        "Maximal number of iterations used for waveform relaxation",
        default=15,
    )
    wfr_interpolation_order = KernelAttribute(
        "int",
        "Interpolation order of polynomial used in wfr iterations",
        default=3
    )
    max_num_syn_models = KernelAttribute(
        "int", "Maximal number of synapse models supported", readonly=True
    )
    sort_connections_by_source = KernelAttribute(
        "bool",
        (
            "Whether to sort connections by their source; increases"
            + " construction time of presynaptic data structures, decreases"
            + " simulation time if the average number of outgoing connections"
            + " per neuron is smaller than the total number of threads"
        ),
        default=True,
    )
    structural_plasticity_synapses = KernelAttribute(
        "dict",
        (
            "Defines all synapses which are plastic for the structural"
            + " plasticity algorithm. Each entry in the dictionary is composed"
            + " of a synapse model, the presynaptic element and the"
            + " postsynaptic element"
        ),
    )
    structural_plasticity_update_interval = KernelAttribute(
        "int",
        (
            "Defines the time interval in ms at which the structural plasticity"
            + " manager will make changes in the structure of the network ("
            + " creation and deletion of plastic synapses)"
        ),
        default=10000.0,
    )
    use_compressed_spikes = KernelAttribute(
        "bool",
        (
            "Whether to use spike compression; if a neuron has targets on"
            + " multiple threads of a process, this switch makes sure that only"
            + " a single packet is sent to the process instead of one packet"
            + " per target thread; requires"
            + " ``nest.sort_connections_by_source = True``"
        ),
        default=True,
    )
    data_path = KernelAttribute(
        "str",
        "A path, where all data is written to, defaults to current directory",
    )
    data_prefix = KernelAttribute("str", "A common prefix for all data files")
    overwrite_files = KernelAttribute(
        "bool", "Whether to overwrite existing data files", default=False
    )
    print_time = KernelAttribute(
        "bool",
        "Whether to print progress information during the simulation",
        default=False,
    )
    network_size = KernelAttribute(
        "int", "The number of nodes in the network", readonly=True
    )
    num_connections = KernelAttribute(
        "int",
        "The number of connections in the network",
        readonly=True,
        localonly=True,
    )
    local_spike_counter = KernelAttribute(
        "int",
        (
            "Number of spikes fired by neurons on a given MPI rank during the"
            + " most recent call to :py:func:`.Simulate`. Only spikes from"
            + " \"normal\" neurons are counted, not spikes generated by devices"
            + " such as ``poisson_generator``"
        ),
        readonly=True,
    )
    recording_backends = KernelAttribute(
        "dict[str, dict]",
        (
            "Dict of backends for recording devices. Each recording backend can"
            + " have a set of global parameters that can be modified through"
            + " this attribute by passing a dictionary with the name of the"
            + " recording backend as key and a dictionary with the global"
            + " parameters to be overwritten as value.\n\n"
            + "Example\n"
            + "~~~~~~~\n\n"
            + "Please note that NEST must be compiled with SionLIB for the"
            + " ``sionlib`` backend to be available.\n\n"
            + ".. code-block:: python\n\n"
            + "  nest.recording_backends = dict(sionlib=dict(buffer_size=1024))"
            + "\n\n"
            + ".. seealso:: The valid global parameters are listed in the"
            + " documentation of each recording backend"
        ),
    )
    dict_miss_is_error = KernelAttribute(
        "bool",
        "Whether missed dictionary entries are treated as errors",
        default=True,
    )
    keep_source_table = KernelAttribute(
        "bool",
        "Whether to keep source table after connection setup is complete",
        default=True,
    )
    min_update_time = KernelAttribute(
        "float",
        "Shortest wall-clock time measured so far for a full update step [seconds]",
        readonly=True,
    )
    max_update_time = KernelAttribute(
        "float",
        "Longest wall-clock time measured so far for a full update step [seconds]",
        readonly=True,
    )
    update_time_limit = KernelAttribute(
        "float",
        (
            "Maximum wall-clock time for one full update step [seconds]."
            + " This can be used to terminate simulations that slow down"
            + " significantly. Simulations may still get stuck if the slowdown"
            + " occurs within a single update step"
        ),
        default=float("+inf"),
    )

    _kernel_attr_names = set(
        k for k, v in vars().items() if isinstance(v, KernelAttribute)
    )
    _readonly_kernel_attrs = set(
        k for k, v in vars().items() if isinstance(v, KernelAttribute) and v._readonly
    )

    def set(self, **kwargs):
        return self.SetKernelStatus(kwargs)

    def get(self, *args):
        if len(args) == 0:
            return self.GetKernelStatus()
        if len(args) == 1:
            return self.GetKernelStatus(args[0])
        else:
            return self.GetKernelStatus(args)

    def __dir__(self):
        return list(set(vars(self).keys()) | set(self.__all__))


# Instantiate a NestModule to replace the nest Python module. Based on
# https://mail.python.org/pipermail/python-ideas/2012-May/014969.html
_module = NestModule(__name__)
# Manipulate the nest module instance through its `__dict__` (= vars())
_module_dict = vars(_module)
# Copy over the original module attributes to preverse all interpreter given
# magic attributes such as `__name__`, `__path__`, `__package__`, ...
_module_dict.update(_original_module_attrs)

# Import public APIs of submodules into the `nest.` namespace
_rel_import_star(_module_dict, ".lib.hl_api_connections")
_rel_import_star(_module_dict, ".lib.hl_api_exceptions")
_rel_import_star(_module_dict, ".lib.hl_api_info")
_rel_import_star(_module_dict, ".lib.hl_api_models")
_rel_import_star(_module_dict, ".lib.hl_api_nodes")
_rel_import_star(_module_dict, ".lib.hl_api_parallel_computing")
_rel_import_star(_module_dict, ".lib.hl_api_simulation")
_rel_import_star(_module_dict, ".lib.hl_api_spatial")
_rel_import_star(_module_dict, ".lib.hl_api_types")

# Finalize the nest module instance by generating its public API.
_api = list(k for k in _module_dict if not k.startswith("_"))
_api.extend(k for k in dir(NestModule) if not k.startswith("_"))
_module.__all__ = list(set(_api))

# Set the nest module object as the return value of `import nest` using sys
sys.modules[__name__] = _module

# Some compiled/binary components (`pynestkernel.pyx` for example) of NEST
# obtain a reference to this file's original module object instead of what's in
# `sys.modules`. For these edge cases we make available all attributes of the
# nest module instance to this file's module object.
globals().update(_module_dict)

# Clean up obsolete references
del _rel_import_star, _lazy_module_property, _module, _module_dict, \
    _original_module_attrs<|MERGE_RESOLUTION|>--- conflicted
+++ resolved
@@ -120,14 +120,6 @@
     from . import math                               # noqa
     from . import spatial_distributions              # noqa
     from . import logic                              # noqa
-<<<<<<< HEAD
-    from .ll_api import set_communicator             # noqa
-    try:
-        from . import server                         # noqa
-    except ImportError:
-        pass
-=======
->>>>>>> bb9fab8a
 
     __version__ = ll_api.sli_func("statusdict /version get")
 
