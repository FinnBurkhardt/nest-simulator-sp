--- conflicted
+++ resolved
@@ -77,26 +77,16 @@
 
                 nest.Connect(neurons[0], neurons[2], "one_to_one", syn_dict)
                 nest.Connect(neurons[1], neurons[3], "one_to_one", syn_dict)
-<<<<<<< HEAD
-=======
 
->>>>>>> 773192e3
                 # Delete existent connection
                 conns = nest.GetConnections(
                     neurons[0], neurons[2], syn_model)
                 if mpi_test:
-<<<<<<< HEAD
-                    conns = self.comm.allgather(conns)
-                    conns = filter(None, conns)
-
-                assert len(list(conns)) == 1
-=======
                     print("rim with mpi")
                     conns = self.comm.allgather(conns.get('source'))
                     conns = list(filter(None, conns))
                 assert len(conns) == 1
 
->>>>>>> 773192e3
                 nest.Disconnect(neurons[0], neurons[2], syn_spec=syn_dict)
 
                 conns = nest.GetConnections(
