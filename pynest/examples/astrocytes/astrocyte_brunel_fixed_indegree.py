--- conflicted
+++ resolved
@@ -171,17 +171,10 @@
 def connect_astro_network(nodes_ex, nodes_in, nodes_astro, nodes_noise):
     """Connect the nodes in a neuron-astrocyte network.
 
-<<<<<<< HEAD
     Nodes in a neuron-astrocyte network are connected. The indegree of neurons
     is not changed with network scale to preserve the expected number of connections
     for each node (consistent with the corresponding bernoulli example).
     The astrocytes are paired with excitatory connections only.
-=======
-    Nodes in a neuron-astrocyte network are connected. The connection
-    probability between neurons is divided by the given scale to preserve
-    the expected number of connections for each node. The astrocytes are paired
-    with excitatory connections only.
->>>>>>> 11e67baa
 
     Parameters
     ---------
