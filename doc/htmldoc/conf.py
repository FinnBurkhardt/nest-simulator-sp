--- conflicted
+++ resolved
@@ -22,20 +22,12 @@
 
 import sys
 import os
-<<<<<<< HEAD
 import json
+
+from urllib.request import urlretrieve
 
 from pathlib import Path
 from shutil import copyfile
-=======
-
-from urllib.request import urlretrieve
-
-from pathlib import Path
-from shutil import copyfile
-import json
-import subprocess
->>>>>>> ebd2b63b
 
 # Add the extension modules to the path
 extension_module_dir = os.path.abspath("./_ext")
@@ -195,11 +187,7 @@
     'gpu': ('https://nest-gpu.readthedocs.io/en/latest/', None),
     'neuromorph': ('https://electronicvisions.github.io/hbp-sp9-guidebook/', None),
     'arbor': ('https://docs.arbor-sim.org/en/latest/', None),
-<<<<<<< HEAD
     'tvb': ('https://docs.thevirtualbrain.org/', None),
-=======
-    'tvb': ('http://docs.thevirtualbrain.org/', None),
->>>>>>> ebd2b63b
     'extmod': ('https://nest-extension-module.readthedocs.io/en/latest/', None),
 }
 
@@ -298,7 +286,6 @@
 
 
 def copy_example_file(src):
-<<<<<<< HEAD
     copyfile(os.path.join(pynest_dir, src), Path("examples") / Path(src).parts[-1])
 
 
@@ -311,22 +298,6 @@
     os.path.join(pynest_dir, "examples/Potjans_2014/README.rst"),
     "examples/README.rst",
 )
-=======
-    copyfile(src, doc_build_dir / "static/img" / src.parts[-1])
-
-
-def copy_acknowledgments_file(src):
-    copyfile(src, doc_build_dir / src.parts[-1])
-
-
-# -- Copy Acknowledgments file ----------------------------
-copy_acknowledgments_file(source_dir / "ACKNOWLEDGMENTS.md")
-
-# -- Copy documentation for Microcircuit Model ----------------------------
-copy_example_file(source_dir / "pynest/examples/Potjans_2014/box_plot.png")
-copy_example_file(source_dir / "pynest/examples/Potjans_2014/raster_plot.png")
-copy_example_file(source_dir / "pynest/examples/Potjans_2014/microcircuit.png")
-copy_example_file(source_dir / "pynest/examples/hpc_benchmark_connectivity.svg")
 
 
 def patch_documentation(patch_url):
@@ -376,5 +347,4 @@
 
 patch_url = os.getenv("patch_url")
 if patch_url is not None:
-    patch_documentation(patch_url)
->>>>>>> ebd2b63b
+    patch_documentation(patch_url)