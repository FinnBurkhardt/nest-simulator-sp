/*
 * Customize css to define NEST specific colors, style and format
 *
   primary styles, for custom index.html and layout.html pages (see templates/ folder)
   Author: www.prowebdesign.ro
   Simple Responsive Template v 1.2
   Add your own styles to customize the project.

   Sphinx theme: sphinx-material
   https://bashtage.github.io/sphinx-material/index.html
   Sphinx material theme properties use 'md' in variable names
   Extesion for grid / cards in reStructured Text see sphinx-design
   https://sphinx-design.readthedocs.io/
   Sphinx design properties use the sd in variable names
 */
/* Define colors*/
:root {
    --nest-orange: #ff6633;
    --nest-blue: #0E6A93;
    --nest-dkblue: #072f42;
<<<<<<< HEAD
    --nest-brown: #4b210c; /*formally green */
=======
    --nest-brown: #4b210c;
>>>>>>> 6e58d59b
    --sd-color-primary: var(--nest-orange);
    --sd-color-success: var(--nest-brown);
    --sd-color-dark: var(--nest-dkblue);
    --sd-color-primary-highlight: #e05a2d;
    --sd-color-muted: #adadad;
    --sd-color-info: var(--nest-blue);
    --sd-color-card-border-hover: var(--nest-orange);
}
/* Define base font color and style */
body{
	background:#fff;
	color:#666;
	font-family: 'Droid Sans', Arial, Helvetica, sans-serif;
}

h1, h2, h3, h4, h5, h6{
	font-weight:600;
	font-family: 'Open Sans', Arial, Helvetica, sans-serif;
}

/* Box sizing. Awesome thing. Read about it here: http://www.w3schools.com/cssref/css3_pr_box-sizing.asp */
*{	box-sizing:border-box;
	-moz-box-sizing:border-box;}

/* links */
a {color: var(--nest-orange);}
a:visited,
a:active {color:var(--nest-orange);}
a:hover{color:var(--nest-orange); text-decoration:underline;}

/* set api function and class names style */

.sig-prename.descclassname {
 display:None;
}
.sig.sig-object.py {
   font-weight: bold;
	 background-color: #ffd1c1;
   font-family: "Roboto Mono","Courier New",Courier,monospace;
 }
section#kernel-attributes-nest-nestmodule em.property{
  display: none;
}
dt:target {
	margin-top: -0.55rem;
	padding-top: 0.45rem;
}
section#kernel-attributes-nest-nestmodule dl.field-list.simple dt.field-odd{
  position:absolute;
  padding-left: 0.1rem;
}

section#kernel-attributes-nest-nestmodule dl.field-list.simple dd.field-odd{
  padding-left: 4rem;
}

dt#nest\.NestModule {
 display: none;
}
section#kernel-attributes-nest-nestmodule dd {
  margin-left: 0em;
}
.sphx-glr-download-link-note {

 display: none;
}


.autosummary tr {
        border: none;
        border-bottom: 1px solid #ddd;
}
.imgbutton {

<<<<<<< HEAD
  background-color: white;
	outline-color: lightgray !important;
	outline-style: solid !important;
	outline-width: 1px !important;
	padding-top: 20px !important;
	padding-bottom: 20px !important;
  box-shadow: 3px 3px lightgray !important;
}

.imgbutton:hover {

  background-color: white;
	outline-color: var(--nest-orange) !important;
	outline-style: solid !important;
	outline-width: 1px !important;
	padding-top: 20px !important;
	padding-bottom: 20px !important;
  box-shadow: 3px 3px var(--nest-orange) !important;
}
=======
>>>>>>> 6e58d59b
/*************************************************************
 * Rules for  mermaid diagrams
 *************************************************************/

section#user-level-documentation-workflow .mermaid .cluster rect {
	fill: #47555B21 !important;
	stroke: None !important;
	stroke-width: None !important;
}

rect.basic.label-container {
	fill: #e2e2e200; !important
	stroke: #ff6633;
	stroke-width: 1px;
}
/*
section#conceptual-approach foreignObject{
 width: 200px;
}
*/
figure.align-default {
	text-align: center;
}
.mermaid svg {
	/* outline: auto; */
	outline-color: #f0f0f069;
	outline-width: medium;
	outline-style: groove;
}


/**************************************************************************************
<<<<<<< HEAD
=======
 * Rules for carousel
 * ***********************************************************************************/
.scbs-carousel-dark .scbs-carousel-caption {
   color: #666;
   background-color: #fff9;
   position: initial;
}
/**************************************************************************************
>>>>>>> 6e58d59b
 Settings for overriding material design theme
 Setting nest colors to override sphinx material "orange" and other default colors

**************************************************************************************/
/* To ensure the headings in the theme have same weight as custom index page*/

.md-typeset h1,
.md-typeset h2,
.md-typeset h3,
.md-typeset h4,
.md-typeset h5,
.md-typeset h6 {
   font-weight: 600;
}
.md-typeset h1[id]:before,
.md-typeset h2[id]:before,
.md-typeset h3[id]:before,
.md-typeset h4[id]:before {
   margin-top: -3.4rem;
  padding-top: 3.4rem;
}

[data-md-color-primary=orange] .md-tabs {
  background-color: var(--nest-orange);
 }

/* To add matching styling for the header in index.html */
div[role="main"] .md-header {
  background-color: var(--nest-orange);
  scale: 140%;
  padding-top: 0.3rem;
  height: 2.6rem;
	transition: background-color .25s,color .25s,box-shadow .25s;
	box-shadow: 0 0 .2rem rgba(0,0,0,.1),0 .2rem .4rem rgba(0,0,0,.2);
}

div[role="main"] .md-source {
    display: none;
}

.md-typeset blockquote {
	border-left: none;
}

[data-md-color-primary="orange"] .md-header, [data-md-color-primary="orange"] .md-hero {
  background-color: var(--nest-orange);
}
[data-md-color-primary="orange"] .md-nav__link--active, [data-md-color-primary="orange"] .md-nav__link:active {
	color: var(--nest-orange);
}
[data-md-color-primary="orange"] .md-typeset a {
  color: var(--nest-orange);
	background-color: #ffffff8a;
	border-radius: 5px;
<<<<<<< HEAD
	padding: 2px;
=======
	padding: 6px;
>>>>>>> 6e58d59b
}
.md-typeset details {
   background-color: white;
}
.md-typeset summary::after {
  display: none;
}
.md-typeset details > summary::before {
  display: none;
}

#learn-and-explore-nest .sd-mb-4 {
  margin-bottom: 0px !important;
}
/* settings for icons */
.md-typeset .sd-card-title img, .md-typeset .sd-card-header img{
  border: none;
  opacity: 0.9;
<<<<<<< HEAD
  /*width: 64px;*/
=======
>>>>>>> 6e58d59b
  height: 60px;
  margin-right: 2em;
  margin-bottom: 0.5em;

}
.md-typeset .sd-summary-title img {
  border: none;
  opacity: 0.9;
  width: auto;
  height: 64px;
 margin-right: 2em;
 margin-bottom: 0.5em;
}

.md-typeset .admonition, .md-typeset .admonition.tip {
  border-left: .2rem solid var(--nest-blue);
  border-radius: 5px;
}

.md-typeset .admonition > .admonition-title::before, .md-typeset .admonition.important > .admonition-title::before, .md-typeset .admonition.tip > .admonition-title::before {
  color: #fff;
}
.md-typeset .admonition > .admonition-title, .md-typeset .admonition.tip > .admonition-title {
  background-color: var(--nest-blue);
  color: #fff;
}
.md-typeset .admonition {
   background-color: #fff;
   box-shadow: 0 .125rem .25rem var(--sd-color-shadow);
   margin-left: 17px;
   margin-right: 15px;
}
.md-typeset .admonition.seealso > .admonition-title, .md-typeset .admonition.important > .admonition-title {
   background-color: var(--nest-dkblue);
}
.md-typeset .admonition.seealso, .md-typeset .admonition.important {
  border-left: .2rem solid var(--nest-dkblue);
}
.md-typeset .admonition.warning {
   border-left-color: #be1717;
}
.md-typeset .admonition.warning > .admonition-title {
   background-color: #be1717;
}
.md-typeset .admonition.danger > .admonition-title {
   background-color: black;
}
/* add admonition warning / info (?) */
.md-nav__extra_link{
  color: var(--nest-orange);
}
div.admonition .md-typeset a > code {
	color: white;
}
.md-nav__link, .md-nav__link:focus, .md-nav__link:hover {
	color: var(--nest-orange);
}

ul.md-tabs__list li.md-tabs__item a.md-tabs__link {
 color: #fff;
 opacity:0.9;
}
a.md-tabs__link, a.md-source {
  color: #fff;
}
div.md-header-nav__source a.md-source div.md-source__repository, div.md-source__icon{
  color: #fff;
}

span.md-nav__link.caption {

  padding-top: 0.6rem;
  padding-bottom: 0.1rem;
}

/*remove logo from header */
.md-header-nav__button {
  display: none;
}
/* remove space between the md_tabs bar and the header section */
.md-container {
 padding-top: 0px;
}

/* dropdowns */
.md-typeset details > summary {
   background-color: #ff663310;
}

.md-typeset details {
  border-left: none;
}
<<<<<<< HEAD
=======

nav.md-nav.md-nav--secondary label.md-nav__title{
    visibility: hidden;
}
nav.md-nav.md-nav--secondary label.md-nav__title:after{

  content: "Page Contents";
  visibility: visible;
  display: block;
  position: static;
}

>>>>>>> 6e58d59b

/***********************************
 * Adjust settings for sphinx design
 * *********************************/
.sd-card-header .sd-card-text {
  color: white;
  text-align: center;
  font-weight: bold;
  display: flex;
  align-items: center;
}

#pynest-examples img.sd-card-img-top {
  width: auto;
  height: max-content;
}
.sd-card-body {
   padding: 0.6rem;
}
#welcome .sd-btn {
	font-size: 1em;
	padding: .75em .75em;
}
.sd-container-fluid {
  padding-left: 0;
  padding-right: 0;
}
.sd-container, .sd-container-fluid, .sd-container-lg, .sd-container-md, .sd-container-sm, .sd-container-xl {
	padding-left: 0;
	padding-right: 0;
}
.scbs-carousel-control-next-icon{
  background-image: url('../img/arrow_right.svg')
}
.scbs-carousel-control-prev-icon{
  background-image: url('../img/arrow_left.svg')
}

/* ************************************
 * Define styles for custom index.html
 * ***********************************/
/* structure */
.wrapper{
	width: 100%;
	margin: 0 auto;
	padding: 0 50px;
}
#logo img {
 max-width: 70%;
 height: auto;
 padding-top: 20px;

}

#pulse span{
	width: 31px;
	border-radius: 50%;
	background: #000;
	color: #fff;
  text-align: center;
  width: 31px;
  padding: 5px 0px;
 }
header.wrapper{
	padding: 0;
}

.wrapper-92{
	width: 92%;
	margin: 0 auto;
}

header{
  background-color: var(--nest-orange);
  padding:15px 0;
}

#banner{
    text-align:center;
    position: absolute;
}
#hero,
#page-header{
	background:#f3f3f3;
	border-top:1px solid #e2e2e2;
	border-bottom:1px solid #e2e2e2;
	padding:20px 0;
}
#page-header h1{
	margin:0;
}
.flexslider{
	display:none;
}

p{ margin:0 0 1.5em;}

#particles{
   width: 100%;
   margin: 0;

}

/*MAIN MENU not displayed with sphinx material*/
.menu-toggle{
	display:none;
	padding:10px;
	margin:20px 0 0;
	background:#666;
	color:#fff;
	cursor:pointer;
	text-transform:uppercase;
	font-size:20px;
}
.menu-toggle.toggled-on{
	background:var(--nest-orange);
}
.srt-menu{
	display:none;
}
.srt-menu.toggled-on{
	display:block;
	position:relative;
	z-index:10;
}

.srt-menu{
	clear:both;
	margin-bottom:60px;

}
.srt-menu li a {
	color:#666;
	background:#dadada;
	display:block;
	margin:1px 0;
	padding:10px;
	text-decoration:none;
	font-size: medium;
}
.srt-menu li a:hover{
	background:var(--nest-orange);
	color:#fff;
}
.srt-menu li li a {
	background:#e8e8e8;
	padding-left:40px;
}
.srt-menu li li li a {
	background:#efefef;
	padding-left:80px;
}

/*SPACE GRID ELEMENTS VERTICALLY, SINCE THEY ARE ONE UNDER ANOTHER SO FAR*/
.grid_1,
.grid_2,
.grid_3,
.grid_4,
.grid_5,
.grid_6,
.grid_7,
.grid_8,
.grid_9,
.grid_10,
.grid_11,
.grid_12 {
	margin-bottom:5px;
	/*positioning and padding*/
	position: relative;
    min-height: 1px;
    padding-left: 15px;
    padding-right: 15px;
}
.grid_3, .grid_6{

  margin-top: auto;
}

/*Some more colored elements*/
a.buttonlink{
	background:var(--nest-orange);
	border-radius:7px;
	color:#fff;
	display:block;
	float:left;
	margin:10px 15px 10px 0;
	padding:20px;
	text-decoration:none;
}
a.buttonlink:hover{
	background:#36B34F;
  color: #fff;
  text-decoration: underline;
}
.orangeelement{
	background:var(--nest-orange);
	color:#fff;
}
.blueelement{
	background:var(--nest-blue);
	color:#fff;
  padding-bottom: 30px;
}

.greenelement{
    background: var(--nest-brown);
    color:#fff;
}

/* Contain floats*/
.clearfix:before,
.clearfix:after,
.row:before,
.row:after {
  content: " ";
  display: table;
}
.clearfix:after,
.container:after,
.row:after{
  clear: both;
}

.green {
   color: #007f00;
}

.darkgreen {
   color: #15471F;
}

.button-container {
    width: 520px;
    overflow-y: auto;
}

.icon {
    margin: 0 auto;
    height: 95px;
    display: block;
}

hr {
    margin: 25px auto;
}

#topics {
    width: 80%;
    margin: 0 auto;
}

html {
  scroll-behavior: smooth;
}

#gototop {
    display: none;
}

#gototop img {
    position: fixed;
    width: 75px;
    height: 75px;
    bottom: 25px;
    right: 25px;
    z-index: 100;
    opacity: 0.6;
}

.narrow {
    text-align: justify;
    padding: 0 5%;
}

#intro .accordion pre {
    width: 65%;
    margin: 0 auto;
    background-color: #eee;
    border-left: 1px solid #ccc;
    border-right: 1px solid #ccc;
    border-bottom: 1px solid #ccc;
    padding: 0;
    color: #666;
    cursor: pointer;
}


#intro .accordion pre:first-of-type {
    background: #ccc;
    border-top: 1px solid #ccc;
    border-radius: 10px 10px 0 0;
}

#intro .accordion pre:first-of-type code {
    border-radius: 10px 10px 0 0;
}

#intro .accordion pre:last-of-type {
    background: #ccc;
    border-radius: 0 0 10px 10px;
}

#intro .accordion pre:last-of-type code {
    border-radius: 0 0 10px 10px;
}

#intro.vertical-padding div#main.blueelement.wrapper.clearfix ul li a {
  color: #fff;

}
#backmatter.greenelement.vertical-padding div.wrapper.clearfix p a {
	color: #fff;
	background-color: none;
	font-weight: bold;
}

#intro .accordion div {
    display: none;
    background-color: #f63;
    border-left: 1px solid #ccc;
    border-right: 1px solid #ccc;
    border-bottom: 1px solid #ccc;
    width: 65%;
    margin: 0 auto;
    padding: 1em;
    box-shadow: inset 0 15px 15px -15px #444;
}

.flexslider {
    border: 1px solid #ccc;
    border-radius: 10px;
}

.flexslider img {
    border-radius: 10px;
}

.flex-control-nav {
    bottom: -40px;
}

.flexslider li span {
    bottom: 0;
    left: 0;
    right: 0;
    color: white;
    padding: 15px;
    position:absolute;
    z-index:1;
    border-radius: 0 0 10px 10px;
    transition: all 0.5s ease;
}

.flexslider li span h3 {
    font-weight: bold;
    background-size: 26px;
}
/****************************************
*****************************************
MEDIAQUERIES
*****************************************
****************************************/

@media only screen and (min-width: 2048px) {

.md-typeset .sd-card-title img {
 width: auto;
 height: 60px;
  }
}
@media only screen and (min-width: 1024px) {

.particle-img
 {
  background-image: linear-gradient(to bottom, rgba(255, 102, 51, 0.63), rgba(255, 102, 51, 0.1), rgba(255, 102, 51, 0.73)), url('../img/background-particles-flattened.png');
  background-color: #ff6633;
  height: 180px;
 }

header{
  background-color: var(--nest-orange);
  padding:15px 0;
  height: 180px;
 }
.tsparticles-canvas-el {
    margin-top: -275px;
}

}

@media only screen and (max-width: 1023px) {
 .particle-img
 {
  background-image: linear-gradient(to bottom, rgba(255, 102, 51, 0.63), rgba(255, 102, 51, 0.1), rgba(255, 102, 51, 0.3)), url('../img/background-particles-flattened.png');
  background-color: #ff6633;
  height: 180px;

 }
header{
  background-color: var(--nest-orange);
  padding:0 0;
  height: 180px;
}
 #banner{
   padding-top: 50px;
 }
}




/*
LARGER MOBILE DEVICES
This is for mobile devices with a bit larger screens.
*/
@media only screen and (min-width: 481px) {
#banner{
	float:left;
	text-align:left;
	margin: px 0 0 50px;
}

.menu-toggle{/*make menu float right, instead of sitting under the logo*/
	margin-top:10px; /*this depends on the height of the logo*/
	float:right;
  display: None;

}

}

/*
TABLET & SMALLER LAPTOPS
The average viewing window and preferred media query for those is 768px.
But I think that some more breathing space is good:)
*/
@media only screen and (min-width: 920px) {


header{
	padding:0;
}
#banner{
	float:left;
	text-align:left;
	margin: 55px 0 0 50px;
}
#hero{
	padding:13px 0;
}

#content {
	float:left;
	width:65%;
}
#content.wide-content{
	float:none;
	width:100%;
}

.flexslider{
	display:block;
/*demo 1 slider theme*/
margin: 0;
}
.flex-control-nav {bottom: 5px;}


/*** MAIN MENU - ESSENTIAL STYLES ***/
.menu-toggle{display:none;}
#menu-main-navigation{display:block;}

.srt-menu, .srt-menu * {
	margin:			0;
	padding:		0;
	list-style:		none;
}
.srt-menu ul {
	position:		absolute;
	display:none;
	width:			12em; /* left offset of submenus need to match (see below) */
}
.srt-menu ul li {
	width:			100%;
}
.srt-menu li:hover {
	visibility:		inherit; /* fixes IE7 'sticky bug' */
}
.srt-menu li {
	float:			left;
	position:		relative;
	margin-left:1px;
	height:25px;
}
.srt-menu li li {
	margin-left:0px;
	height:auto;
}
.srt-menu a {
	display:		block;
	position:		relative;
}
.srt-menu li:hover ul,
.srt-menu li.sfHover ul {
	display:block;
	left:			0;
	top:			42px; /* match top ul list item height */
	z-index:		99;
	-webkit-box-shadow:  2px 3px 2px 0px rgba(00, 00, 00, .3);
    box-shadow:  2px 3px 2px 0px rgba(00, 00, 00, .3);
}
ul.srt-menu li:hover li ul,
ul.srt-menu li.sfHover li ul {
	top:			-999em;
}
ul.srt-menu li li:hover ul,
ul.srt-menu li li.sfHover ul {
	left:			12em; /* match ul width */
	top:			0;
}
ul.srt-menu li li:hover li ul,
ul.srt-menu li li.sfHover li ul {
	top:			-999em;
}
ul.srt-menu li li li:hover ul,
ul.srt-menu li li li.sfHover ul {
	left:			10em; /* match ul width */
	top:			0;
}

/*** DEMO2 SKIN ***/
#topnav, .srt-menu {
	float:right;
	margin: 85px 100px 0 0;
}
.srt-menu a {
	text-decoration:none;
}
.srt-menu li a{
    background:#fff;
    border-radius: 10px;
	margin:5px;
	padding:10px 20px;
}
.srt-menu a, .srt-menu a:visited  { /* visited pseudo selector so IE6 applies text colour*/
	color:			#666;
}
.srt-menu li li a {
		border-top:		1px solid rgba(255,255,255,.2);
		background:		#333; /*fallback for old IE*/
		background:rgba(0,0,0,.6);
		color:	#fff;
		padding-left:20px;
}
.srt-menu li li a:visited{color:#fff;}
.srt-menu li li li a,
.srt-menu li.current * li a{
	padding-left:20px;
	background:rgba(0,0,0,.6);
}

.srt-menu li:hover > a,
.srt-menu li.current a{
	color:#fff;
	background:#1281B3;
}
.srt-menu li li:hover > a{
	color:#fff;
	background:#1281B3;
}



/*GRID*/
/*
 & Columns : 12
 */
 .row{
	 margin-left: -15px;
     margin-right: -15px;
}

.grid_1 { width: 8.33333333%; }
.grid_2 { width: 16.66666667%; }
.grid_3 { width: 70%; }
.grid_4 { width: 33.33333333%; }
.grid_5 { width: 41.66666667%; }
.grid_6 { width: 50%; }
.grid_7 { width: 58.33333333%; }
.grid_8 { width: 66.66666667%; }
.grid_9 { width: 75%; }
.grid_10 { width: 83.33333333%; }
.grid_11 { width: 91.66666667%; }
.grid_12 { width: 100%; }

.grid_1,
.grid_2,
.grid_3,
.grid_4,
.grid_5,
.grid_6,
.grid_7,
.grid_8,
.grid_9,
.grid_10,
.grid_11,
.grid_12 {
	float: left;
	display: block;
}

.rightfloat{float:right;}
/* @notation inspired by tinyGrid, .row and percentage by Twitter Bootstrap
 */

#hero .grid_8 {
	margin:40px 0 -13px;
}

}

/*
DESKTOP
This is the average viewing window. So Desktops, Laptops, and
in general anyone not viewing on a mobile device. Here's where
you can add resource intensive styles.
*/
@media only screen and (min-width: 1024px) {
#hero h1{ font-size:1.4em;}
}

/*
LARGE VIEWING SIZE
This is for the larger monitors and possibly full screen viewers.
*/
@media only screen and (min-width: 1240px) {
#hero h1{ font-size:2em;}
}

/*
RETINA (2x RESOLUTION DEVICES)
This applies to the retina iPhone (4s) and iPad (2,3) along with
other displays with a 2x resolution.
*/
@media only screen and (-webkit-min-device-pixel-ratio: 1.5),
       only screen and (min--moz-device-pixel-ratio: 1.5),
       only screen and (min-device-pixel-ratio: 1.5) {


}

/*
iPHONE 5 MEDIA QUERY
iPhone 5 or iPod Touch 5th generation styles (you can include your own file if you want)
*/
@media (device-height: 568px) and (-webkit-min-device-pixel-ratio: 2) {

}

@media only screen and (max-width: 76.1875em) {
 html [data-md-color-primary="orange"] .md-nav--primary .md-nav__title--site {
 	background-color: #fff;
 }
 [data-md-color-primary="orange"] .md-nav__source {
 	background-color: #000;
 }
 html .md-nav--primary .md-nav__title {
 	white-space: initial;
 }
/* Make hamburger menu on small devices visible */
 .md-icon.md-icon--menu.md-header-nav__button{
  	display: flex;
 }
}<|MERGE_RESOLUTION|>--- conflicted
+++ resolved
@@ -18,11 +18,7 @@
     --nest-orange: #ff6633;
     --nest-blue: #0E6A93;
     --nest-dkblue: #072f42;
-<<<<<<< HEAD
-    --nest-brown: #4b210c; /*formally green */
-=======
     --nest-brown: #4b210c;
->>>>>>> 6e58d59b
     --sd-color-primary: var(--nest-orange);
     --sd-color-success: var(--nest-brown);
     --sd-color-dark: var(--nest-dkblue);
@@ -97,7 +93,6 @@
 }
 .imgbutton {
 
-<<<<<<< HEAD
   background-color: white;
 	outline-color: lightgray !important;
 	outline-style: solid !important;
@@ -117,8 +112,6 @@
 	padding-bottom: 20px !important;
   box-shadow: 3px 3px var(--nest-orange) !important;
 }
-=======
->>>>>>> 6e58d59b
 /*************************************************************
  * Rules for  mermaid diagrams
  *************************************************************/
@@ -134,11 +127,7 @@
 	stroke: #ff6633;
 	stroke-width: 1px;
 }
-/*
-section#conceptual-approach foreignObject{
- width: 200px;
-}
-*/
+
 figure.align-default {
 	text-align: center;
 }
@@ -149,10 +138,7 @@
 	outline-style: groove;
 }
 
-
 /**************************************************************************************
-<<<<<<< HEAD
-=======
  * Rules for carousel
  * ***********************************************************************************/
 .scbs-carousel-dark .scbs-carousel-caption {
@@ -161,7 +147,6 @@
    position: initial;
 }
 /**************************************************************************************
->>>>>>> 6e58d59b
  Settings for overriding material design theme
  Setting nest colors to override sphinx material "orange" and other default colors
 
@@ -216,11 +201,7 @@
   color: var(--nest-orange);
 	background-color: #ffffff8a;
 	border-radius: 5px;
-<<<<<<< HEAD
-	padding: 2px;
-=======
 	padding: 6px;
->>>>>>> 6e58d59b
 }
 .md-typeset details {
    background-color: white;
@@ -239,10 +220,6 @@
 .md-typeset .sd-card-title img, .md-typeset .sd-card-header img{
   border: none;
   opacity: 0.9;
-<<<<<<< HEAD
-  /*width: 64px;*/
-=======
->>>>>>> 6e58d59b
   height: 60px;
   margin-right: 2em;
   margin-bottom: 0.5em;
@@ -335,8 +312,6 @@
 .md-typeset details {
   border-left: none;
 }
-<<<<<<< HEAD
-=======
 
 nav.md-nav.md-nav--secondary label.md-nav__title{
     visibility: hidden;
@@ -349,7 +324,6 @@
   position: static;
 }
 
->>>>>>> 6e58d59b
 
 /***********************************
  * Adjust settings for sphinx design
