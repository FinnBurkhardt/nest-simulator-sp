--- conflicted
+++ resolved
@@ -151,13 +151,13 @@
 nest_process_with_boost()
 nest_process_target_bits_split()
 nest_process_version_suffix()
-<<<<<<< HEAD
+nest_process_userdoc()
+nest_process_devdoc()
+# IMPORTANT: Please try to keep these two function calls to be the last functions to call in this Process step.
+#            Adding wrong keywords to the "-Dwith-optmize" flag might cause wrong errors, and therefore to avoid that
+#            the step for processing the optmization phase and the debug phase must be the last steps.
 nest_process_with_optimize()
 nest_process_with_debug()
-=======
-nest_process_userdoc()
-nest_process_devdoc()
->>>>>>> 34d567cf
 
 nest_get_color_flags()
 set( CMAKE_C_FLAGS "${CMAKE_C_FLAGS} ${NEST_C_COLOR_FLAGS}" )
