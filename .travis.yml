--- conflicted
+++ resolved
@@ -26,13 +26,9 @@
 # Required for Ubuntu Trusty (14.04 LTS).
 sudo: required
 dist: trusty
-<<<<<<< HEAD
+#https://blog.travis-ci.com/2017-06-19-trusty-updates-2017-Q2
 group: deprecated-2017Q2
 
-=======
-#https://blog.travis-ci.com/2017-06-19-trusty-updates-2017-Q2
-group: edge
->>>>>>> cdbbe3ca
 env:
   matrix:
     # We don't have to run a full matrix here, because most of the options are
