--- conflicted
+++ resolved
@@ -1,43 +1,34 @@
-repos:
-  - repo: https://github.com/pycqa/isort
-    rev: 5.12.0
-    hooks:
-      - id: isort
-        args: ["--profile", "black", "--thirdparty", "nest"]
-  - repo: https://github.com/psf/black
-    rev: 23.7.0
-    hooks:
-      - id: black
-        language_version: python3
-<<<<<<< HEAD
-  - repo: https://github.com/gitleaks/gitleaks
-    rev: v8.16.3
-    hooks:
-      - id: gitleaks
-  - repo: https://github.com/jumanjihouse/pre-commit-hooks
-    rev: 3.0.0
-    hooks:
-      - id: shellcheck
-=======
-
-  - repo: https://github.com/pre-commit/mirrors-clang-format
-    rev: v17.0.4
-    hooks:
-      - id: clang-format
-
->>>>>>> 8df1827f
-  - repo: https://github.com/pre-commit/pre-commit-hooks
-    rev: v4.4.0
-    hooks:
-      - id: end-of-file-fixer
-<<<<<<< HEAD
-      - id: trailing-whitespace
-  - repo: https://github.com/pylint-dev/pylint
-    rev: v2.17.2
-    hooks:
-      - id: pylint
-
-=======
-      - id: trailing-whitespace
-
->>>>>>> 8df1827f
+repos:
+  - repo: https://github.com/pre-commit/pre-commit-hooks
+    rev: v4.4.0
+    hooks:
+      - id: end-of-file-fixer
+      - id: trailing-whitespace
+      - id: check-yaml
+
+  - repo: https://github.com/gitleaks/gitleaks
+    rev: v8.16.3
+    hooks:
+      - id: gitleaks
+      
+  - repo: https://github.com/pycqa/isort
+    rev: 5.12.0
+    hooks:
+      - id: isort
+        args: ["--profile", "black", "--thirdparty", "nest"]
+
+  - repo: https://github.com/psf/black
+    rev: 23.7.0
+    hooks:
+      - id: black
+        language_version: python3
+
+  - repo: https://github.com/koalaman/shellcheck-precommit
+    rev: v0.9.0
+    hooks:
+      - id: shellcheck
+
+  - repo: https://github.com/pre-commit/mirrors-clang-format
+    rev: v17.0.4
+    hooks:
+      - id: clang-format