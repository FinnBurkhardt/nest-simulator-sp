--- conflicted
+++ resolved
@@ -209,22 +209,6 @@
   return 0;
 }
 
-<<<<<<< HEAD
-=======
-inline void
-spike_detector::post_run_cleanup()
-{
-  device_.post_run_cleanup();
-}
-
-
-inline void
-spike_detector::finalize()
-{
-  device_.finalize();
-}
-
->>>>>>> e2e58c01
 inline SignalType
 spike_detector::receives_signal() const
 {
