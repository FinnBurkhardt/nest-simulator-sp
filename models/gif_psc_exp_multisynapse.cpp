--- conflicted
+++ resolved
@@ -343,13 +343,6 @@
 void
 nest::gif_psc_exp_multisynapse::update( Time const& origin, const long from, const long to )
 {
-<<<<<<< HEAD
-
-  assert( to >= 0 and static_cast< delay >( from ) < kernel().connection_manager.get_min_delay() );
-  assert( from < to );
-
-=======
->>>>>>> b9514cce
   for ( long lag = from; lag < to; ++lag )
   {
 
@@ -430,7 +423,7 @@
 gif_psc_exp_multisynapse::handle( SpikeEvent& e )
 {
   assert( e.get_delay_steps() > 0 );
-  assert( ( e.get_rport() > 0 ) and ( static_cast< size_t >( e.get_rport() ) <= P_.n_receptors_() ) );
+  assert( ( e.get_rport() > 0 ) and ( ( size_t ) e.get_rport() <= P_.n_receptors_() ) );
 
   B_.spikes_[ e.get_rport() - 1 ].add_value(
     e.get_rel_delivery_steps( kernel().simulation_manager.get_slice_origin() ), e.get_weight() * e.get_multiplicity() );
