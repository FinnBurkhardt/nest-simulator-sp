--- conflicted
+++ resolved
@@ -68,13 +68,6 @@
    BEFORE the multimeter is connected to any node, and cannot be changed
    afterwards.
  - A multimeter cannot be frozen.
-<<<<<<< HEAD
-=======
- - If you record with multimeter in accumulator mode and some of the nodes
-   you record from are frozen and others are not, data will only be collected
-   from the unfrozen nodes. Most likely, this will lead to confusing results,
-   so you should not use multimeter with frozen nodes.
->>>>>>> 570b7813
 
 Parameters:
      The following parameters can be set in the status dictionary:
