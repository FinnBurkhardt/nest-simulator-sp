/*
 *  iaf_chs_2007.cpp
 *
 *  This file is part of NEST.
 *
 *  Copyright (C) 2004 The NEST Initiative
 *
 *  NEST is free software: you can redistribute it and/or modify
 *  it under the terms of the GNU General Public License as published by
 *  the Free Software Foundation, either version 2 of the License, or
 *  (at your option) any later version.
 *
 *  NEST is distributed in the hope that it will be useful,
 *  but WITHOUT ANY WARRANTY; without even the implied warranty of
 *  MERCHANTABILITY or FITNESS FOR A PARTICULAR PURPOSE.  See the
 *  GNU General Public License for more details.
 *
 *  You should have received a copy of the GNU General Public License
 *  along with NEST.  If not, see <http://www.gnu.org/licenses/>.
 *
 */

#include "iaf_chs_2007.h"

// Includes from libnestutil:
#include "dict_util.h"
#include "numerics.h"

// Includes from nestkernel:
#include "exceptions.h"
#include "kernel_manager.h"
#include "universal_data_logger_impl.h"

// Includes from sli:
#include "dict.h"
#include "dictutils.h"

/* ----------------------------------------------------------------
 * Recordables map
 * ---------------------------------------------------------------- */

nest::RecordablesMap< nest::iaf_chs_2007 > nest::iaf_chs_2007::recordablesMap_;

namespace nest
{
// Override the create() method with one call to RecordablesMap::insert_()
// for each quantity to be recorded.
template <>
void
RecordablesMap< iaf_chs_2007 >::create()
{
  // use standard names wherever you can for consistency!
  insert_( names::V_m, &iaf_chs_2007::get_V_m_ );
}
}

/* ----------------------------------------------------------------
 * Default constructors defining default parameters and state
 * ---------------------------------------------------------------- */

nest::iaf_chs_2007::Parameters_::Parameters_()
  : tau_epsp_( 8.5 )   // in ms
  , tau_reset_( 15.4 ) // in ms
  , E_L_( 0.0 )        // normalized
  , U_th_( 1.0 )       // normalized
  , U_epsp_( 0.77 )    // normalized
  , U_reset_( 2.31 )   // normalized
  , C_( 1.0 )          // Should not be modified
  , U_noise_( 0.0 )    // normalized
  , noise_()

{
}


nest::iaf_chs_2007::State_::State_()
  : i_syn_ex_( 0.0 )
  , V_syn_( 0.0 )
  , V_spike_( 0.0 )
  , V_m_( 0.0 )
{
}

/* ----------------------------------------------------------------
 * Parameter and state extractions and manipulation functions
 * ---------------------------------------------------------------- */

void
nest::iaf_chs_2007::Parameters_::get( DictionaryDatum& d ) const
{
  def< double >( d, names::V_reset, U_reset_ );
  def< double >( d, names::V_epsp, U_epsp_ );
  def< double >( d, names::tau_epsp, tau_epsp_ );
  def< double >( d, names::tau_reset, tau_reset_ );
  def< double >( d, names::V_noise, U_noise_ );
  ( *d )[ names::noise ] = DoubleVectorDatum( new std::vector< double >( noise_ ) );
}

void
nest::iaf_chs_2007::Parameters_::set( const DictionaryDatum& d, State_& s, Node* node )
{
  updateValueParam< double >( d, names::V_reset, U_reset_, node );
  updateValueParam< double >( d, names::V_epsp, U_epsp_, node );
  updateValueParam< double >( d, names::tau_epsp, tau_epsp_, node );
  updateValueParam< double >( d, names::tau_reset, tau_reset_, node );
  updateValueParam< double >( d, names::V_noise, U_noise_, node );

  const bool updated_noise = updateValue< std::vector< double > >( d, names::noise, noise_ );
  if ( updated_noise )
  {
    s.position_ = 0;
  }
  /*
  // TODO: How to handle setting U_noise first and noise later and still make
           sure they are consistent?
  if ( U_noise_ > 0 and noise_.empty() )
        throw BadProperty("Noise amplitude larger than zero while noise signal "
                          "is missing.");
  */
  if ( U_epsp_ < 0 )
  {
    throw BadProperty( "EPSP cannot be negative." );
  }

  if ( U_reset_ < 0 ) // sign switched above
  {
    throw BadProperty( "Reset potential cannot be negative." );
  }
  if ( tau_epsp_ <= 0 or tau_reset_ <= 0 )
  {
    throw BadProperty( "All time constants must be strictly positive." );
  }
}

void
nest::iaf_chs_2007::State_::get( DictionaryDatum& d ) const
{
  def< double >( d, names::V_m, V_m_ ); // Membrane potential
}

void
nest::iaf_chs_2007::State_::set( DictionaryDatum const& d, Node* node )
{
  updateValueParam< double >( d, names::V_m, V_m_, node );
}

nest::iaf_chs_2007::Buffers_::Buffers_( iaf_chs_2007& n )
  : logger_( n )
{
}

nest::iaf_chs_2007::Buffers_::Buffers_( const Buffers_&, iaf_chs_2007& n )
  : logger_( n )
{
}

/* ----------------------------------------------------------------
 * Default and copy constructor for node
 * ---------------------------------------------------------------- */

nest::iaf_chs_2007::iaf_chs_2007()
  : ArchivingNode()
  , P_()
  , S_()
  , B_( *this )
{
  recordablesMap_.create();
}

nest::iaf_chs_2007::iaf_chs_2007( const iaf_chs_2007& n )
  : ArchivingNode( n )
  , P_( n.P_ )
  , S_( n.S_ )
  , B_( n.B_, *this )
{
}

/* ----------------------------------------------------------------
 * Node initialization functions
 * ---------------------------------------------------------------- */

void
nest::iaf_chs_2007::init_buffers_()
{
  B_.spikes_ex_.clear(); // includes resize
  B_.currents_.clear();  // includes resize
  B_.logger_.reset();
  ArchivingNode::clear_history();
}

void
nest::iaf_chs_2007::pre_run_hook()
{
  // ensures initialization in case mm connected after Simulate
  B_.logger_.init();

  const double h = Time::get_resolution().get_ms();

  // numbering of state variables: i_0 = 0, i_syn_ = 1, V_syn_ = 2, V_spike _= 3,
  // V_m_ = 4

  // these P are independent
  V_.P11ex_ = std::exp( -h / P_.tau_epsp_ );

  V_.P22_ = std::exp( -h / P_.tau_epsp_ );

  V_.P30_ = std::exp( -h / P_.tau_reset_ );

  // these depend on the above. Please do not change the order.
  // TODO: use expm1 here to improve accuracy for small timesteps

  V_.P21ex_ = P_.U_epsp_ * std::exp( 1.0 ) / ( P_.C_ ) * V_.P11ex_ * h / P_.tau_epsp_;

  V_.P20_ = P_.tau_epsp_ / P_.C_ * ( 1.0 - V_.P22_ );
}

void
nest::iaf_chs_2007::update( const Time& origin, const long from, const long to )
{
<<<<<<< HEAD
  assert( to >= 0 and static_cast< delay >( from ) < kernel().connection_manager.get_min_delay() );
  assert( from < to );

=======
>>>>>>> b9514cce
  // evolve from timestep 'from' to timestep 'to' with steps of h each
  for ( long lag = from; lag < to; ++lag )
  {
    S_.V_syn_ = S_.V_syn_ * V_.P22_ + S_.i_syn_ex_ * V_.P21ex_;

    // exponential decaying PSCs
    S_.i_syn_ex_ *= V_.P11ex_;

    // the spikes arriving at T+1 have an immediate effect on the state of the
    // neuron
    S_.i_syn_ex_ += B_.spikes_ex_.get_value( lag );

    // exponentially decaying ahp
    S_.V_spike_ *= V_.P30_;

    double noise_term = P_.U_noise_ > 0.0 and not P_.noise_.empty() ? P_.U_noise_ * P_.noise_[ S_.position_++ ] : 0.0;

    S_.V_m_ = S_.V_syn_ + S_.V_spike_ + noise_term;


    if ( S_.V_m_ >= P_.U_th_ ) // threshold crossing
    {
      S_.V_spike_ -= P_.U_reset_;
      S_.V_m_ -= P_.U_reset_;


      set_spiketime( Time::step( origin.get_steps() + lag + 1 ) );

      SpikeEvent se;
      kernel().event_delivery_manager.send( *this, se, lag );
    }

    // log state data
    B_.logger_.record_data( origin.get_steps() + lag );
  }
}

void
nest::iaf_chs_2007::handle( SpikeEvent& e )
{
  assert( e.get_delay_steps() > 0 );

  if ( e.get_weight() >= 0.0 )
  {
    B_.spikes_ex_.add_value( e.get_rel_delivery_steps( kernel().simulation_manager.get_slice_origin() ),
      e.get_weight() * e.get_multiplicity() );
  }
}

void
nest::iaf_chs_2007::handle( DataLoggingRequest& e )
{
  B_.logger_.handle( e );
}<|MERGE_RESOLUTION|>--- conflicted
+++ resolved
@@ -217,12 +217,6 @@
 void
 nest::iaf_chs_2007::update( const Time& origin, const long from, const long to )
 {
-<<<<<<< HEAD
-  assert( to >= 0 and static_cast< delay >( from ) < kernel().connection_manager.get_min_delay() );
-  assert( from < to );
-
-=======
->>>>>>> b9514cce
   // evolve from timestep 'from' to timestep 'to' with steps of h each
   for ( long lag = from; lag < to; ++lag )
   {
