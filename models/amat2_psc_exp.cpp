--- conflicted
+++ resolved
@@ -361,12 +361,6 @@
 void
 nest::amat2_psc_exp::update( Time const& origin, const long from, const long to )
 {
-<<<<<<< HEAD
-  assert( to >= 0 and ( long ) from < kernel().connection_manager.get_min_delay() );
-  assert( from < to );
-
-=======
->>>>>>> 2ab766fd
   // evolve from timestep 'from' to timestep 'to' with steps of h each
   for ( long lag = from; lag < to; ++lag )
   {
