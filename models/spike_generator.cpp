/*
 *  spike_generator.cpp
 *
 *  This file is part of NEST.
 *
 *  Copyright (C) 2004 The NEST Initiative
 *
 *  NEST is free software: you can redistribute it and/or modify
 *  it under the terms of the GNU General Public License as published by
 *  the Free Software Foundation, either version 2 of the License, or
 *  (at your option) any later version.
 *
 *  NEST is distributed in the hope that it will be useful,
 *  but WITHOUT ANY WARRANTY; without even the implied warranty of
 *  MERCHANTABILITY or FITNESS FOR A PARTICULAR PURPOSE.  See the
 *  GNU General Public License for more details.
 *
 *  You should have received a copy of the GNU General Public License
 *  along with NEST.  If not, see <http://www.gnu.org/licenses/>.
 *
 */

#include "spike_generator.h"

// Includes from nestkernel:
#include "event_delivery_manager_impl.h"
#include "exceptions.h"
#include "kernel_manager.h"

// Includes from sli:
#include "arraydatum.h"
#include "booldatum.h"
#include "dict.h"
#include "dictutils.h"
#include "doubledatum.h"
#include "integerdatum.h"


/* ----------------------------------------------------------------
 * Default constructors defining default parameters and state
 * ---------------------------------------------------------------- */

nest::spike_generator::Parameters_::Parameters_()
  : spike_stamps_()
  , spike_offsets_()
  , spike_weights_()
  , spike_multiplicities_()
  , precise_times_( false )
  , allow_offgrid_spikes_( false )
  , shift_now_spikes_( false )
{
}

nest::spike_generator::Parameters_::Parameters_( const Parameters_& op )
  : spike_stamps_( op.spike_stamps_ )
  , spike_offsets_( op.spike_offsets_ )
  , spike_weights_( op.spike_weights_ )
  , spike_multiplicities_( op.spike_multiplicities_ )
  , precise_times_( op.precise_times_ )
  , allow_offgrid_spikes_( op.allow_offgrid_spikes_ )
  , shift_now_spikes_( op.shift_now_spikes_ )
{
}

nest::spike_generator::State_::State_()
  : position_( 0 )
{
}


/* ----------------------------------------------------------------
 * Parameter extraction and manipulation functions
 * ---------------------------------------------------------------- */

void
nest::spike_generator::Parameters_::get( DictionaryDatum& d ) const
{
  const size_t n_spikes = spike_stamps_.size();
  const size_t n_offsets = spike_offsets_.size();

  assert( ( precise_times_ && n_offsets == n_spikes )
    || ( not precise_times_ && n_offsets == 0 ) );


  std::vector< double >* times_ms = new std::vector< double >();
  times_ms->reserve( n_spikes );
  for ( size_t n = 0; n < n_spikes; ++n )
  {
    times_ms->push_back( spike_stamps_[ n ].get_ms() );
    if ( precise_times_ )
    {
      ( *times_ms )[ n ] -= spike_offsets_[ n ];
    }
  }
  ( *d )[ names::spike_times ] = DoubleVectorDatum( times_ms );
  ( *d )[ "spike_weights" ] =
    DoubleVectorDatum( new std::vector< double >( spike_weights_ ) );
  ( *d )[ "spike_multiplicities" ] =
    IntVectorDatum( new std::vector< long >( spike_multiplicities_ ) );
  ( *d )[ names::precise_times ] = BoolDatum( precise_times_ );
  ( *d )[ "allow_offgrid_spikes" ] = BoolDatum( allow_offgrid_spikes_ );
  ( *d )[ "shift_now_spikes" ] = BoolDatum( shift_now_spikes_ );
}

void
nest::spike_generator::Parameters_::assert_valid_spike_time_and_insert_(
  double t,
  const Time& origin,
  const Time& now )
{
  if ( t == 0.0 && not shift_now_spikes_ )
<<<<<<< HEAD
=======
  {
>>>>>>> 7d3c92fc
    throw BadProperty( "spike time cannot be set to 0." );
  }

  Time t_spike;
  if ( precise_times_ )
  {
    t_spike = Time::ms_stamp( t );
  }
  else
  {
    // In this case, we need to force the spike time to the grid

    // First, convert the spike time to tics, may not be on grid
    t_spike = Time::ms( t );
    if ( not t_spike.is_grid_time() )
    {
      if ( allow_offgrid_spikes_ )
      {
        // In this case, we need to round to the end of the step
        // in which t lies, ms_stamp does that for us.
        t_spike = Time::ms_stamp( t );
      }
      else
      {
        std::stringstream msg;
        msg << "spike_generator: Time point " << t
            << " is not representable in current resolution.";
        throw BadProperty( msg.str() );
      }
    }

    assert( t_spike.is_grid_time() );
    if ( origin + t_spike == now && shift_now_spikes_ )
    {
      t_spike.advance();
    }
  }
  // t_spike is now the correct time stamp given the chosen options

  // when we get here, we know that the spike time is valid
  spike_stamps_.push_back( t_spike );
  if ( precise_times_ )
  {
    // t_spike is created with ms_stamp() that aligns the time to the next
    // resolution step, so the offset has to be greater or equal to t by
    // construction. Since subtraction of close-by floating point values is
    // not stable, we have to compare with a delta.
    double offset = t_spike.get_ms() - t;

    // The second part of the test handles subnormal values of offset.
    if ( ( std::fabs( offset ) < std::numeric_limits< double >::epsilon()
             * std::fabs( t_spike.get_ms() + t ) * 2.0 )
      || ( std::fabs( offset ) < std::numeric_limits< double >::min() ) )
    {
      // if difference is smaller than scaled epsilon it is zero
      offset = 0.0;
    }
    assert( offset >= 0.0 );
    spike_offsets_.push_back( offset );
  }
}

void
nest::spike_generator::Parameters_::set( const DictionaryDatum& d,
  State_& s,
  const Time& origin,
  const Time& now )
{
  const bool flags_changed =
    updateValue< bool >( d, names::precise_times, precise_times_ )
    || updateValue< bool >( d, "allow_offgrid_spikes", allow_offgrid_spikes_ )
    || updateValue< bool >( d, "shift_now_spikes", shift_now_spikes_ );
  if ( precise_times_ && ( allow_offgrid_spikes_ || shift_now_spikes_ ) )
  {
    throw BadProperty(
      "Option precise_times cannot be set to true when either "
      "allow_offgrid_spikes or shift_now_spikes is set to true." );
  }

  const bool updated_spike_times = d->known( names::spike_times );
  if ( flags_changed && not( updated_spike_times || spike_stamps_.empty() ) )
  {
    throw BadProperty(
      "Options can only be set together with spike times or if no "
      "spike times have been set." );
  }

  if ( updated_spike_times )
  {
    const std::vector< double > d_times =
      getValue< std::vector< double > >( d->lookup( names::spike_times ) );
    const size_t n_spikes = d_times.size();
    spike_stamps_.clear();
    spike_stamps_.reserve( n_spikes );
    spike_offsets_.clear();
    if ( precise_times_ )
    {
      spike_offsets_.reserve( n_spikes );
    }

    // Check spike times for ordering and grid compatibility and insert them
    if ( not d_times.empty() )
    {
      // handle first spike time, no predecessor to compare with
      std::vector< double >::const_iterator prev = d_times.begin();
      assert_valid_spike_time_and_insert_( *prev, origin, now );

      // handle all remaining spike times, compare to predecessor
      for ( std::vector< double >::const_iterator next = prev + 1;
            next != d_times.end();
            ++next, ++prev )
      {
        if ( *prev > *next )
        {
          throw BadProperty(
            "Spike times must be sorted in non-descending order." );
        }
        else
        {
          assert_valid_spike_time_and_insert_( *next, origin, now );
        }
      }
    }
  }

  // spike_weights can be the same size as spike_times, or can be of size 0 to
  // only use the spike_times array
  bool updated_spike_weights = d->known( "spike_weights" );
  if ( updated_spike_weights )
  {
    std::vector< double > spike_weights =
      getValue< std::vector< double > >( d->lookup( "spike_weights" ) );

    if ( spike_weights.empty() )
    {
      spike_weights_.clear();
    }
    else
    {
      if ( spike_weights.size() != spike_stamps_.size() )
      {
        throw BadProperty(
          "spike_weights must have the same number of elements as spike_times,"
          " or 0 elements to clear the property." );
      }

      spike_weights_.swap( spike_weights );
    }
  }

  // spike_multiplicities can be the same size as spike_times,
  // or can be of size 0 to only use the spike_times array
  bool updated_spike_multiplicities = d->known( "spike_multiplicities" );
  if ( updated_spike_multiplicities )
  {
    std::vector< long > spike_multiplicities =
      getValue< std::vector< long > >( d->lookup( "spike_multiplicities" ) );

    if ( spike_multiplicities.empty() )
    {
      spike_multiplicities_.clear();
    }
    else
    {
      if ( spike_multiplicities.size() != spike_stamps_.size() )
      {
        throw BadProperty(
          "spike_multiplicities must have the same number of elements as "
          "spike_times or 0 elements to clear the property." );
      }

      spike_multiplicities_.swap( spike_multiplicities );
    }
  }

  // Set position to start if something changed
  if ( updated_spike_times || updated_spike_weights
    || updated_spike_multiplicities || d->known( names::origin ) )
  {
    s.position_ = 0;
  }
}


/* ----------------------------------------------------------------
 * Default and copy constructor for node
 * ---------------------------------------------------------------- */

nest::spike_generator::spike_generator()
  : Node()
  , device_()
  , P_()
  , S_()
{
}

nest::spike_generator::spike_generator( const spike_generator& n )
  : Node( n )
  , device_( n.device_ )
  , P_( n.P_ )
  , S_( n.S_ )
{
}


/* ----------------------------------------------------------------
 * Node initialization functions
 * ---------------------------------------------------------------- */

void
nest::spike_generator::init_state_( const Node& proto )
{
  const spike_generator& pr = downcast< spike_generator >( proto );

  device_.init_state( pr.device_ );
  S_ = pr.S_;
}

void
nest::spike_generator::init_buffers_()
{
  device_.init_buffers();
}

void
nest::spike_generator::calibrate()
{
  device_.calibrate();
}


/* ----------------------------------------------------------------
 * Other functions
 * ---------------------------------------------------------------- */

void
nest::spike_generator::update( Time const& sliceT0,
  const long from,
  const long to )
{
  if ( P_.spike_stamps_.empty() )
  {
    return;
  }

  assert( not P_.precise_times_
    || P_.spike_stamps_.size() == P_.spike_offsets_.size() );
  assert( P_.spike_weights_.empty()
    || P_.spike_stamps_.size() == P_.spike_weights_.size() );
  assert( P_.spike_multiplicities_.empty()
    || P_.spike_stamps_.size() == P_.spike_multiplicities_.size() );

  const Time tstart = sliceT0 + Time::step( from );
  const Time tstop = sliceT0 + Time::step( to );
  const Time& origin = device_.get_origin();

  // We fire all spikes with time stamps up to including sliceT0 + to
  while ( S_.position_ < P_.spike_stamps_.size() )
  {
    const Time tnext_stamp = origin + P_.spike_stamps_[ S_.position_ ];

    // this might happen due to wrong usage of the generator
    if ( tnext_stamp <= tstart )
    {
      ++S_.position_;
      continue;
    }
    if ( tnext_stamp > tstop )
    {
      break;
    }

    if ( device_.is_active( tnext_stamp ) )
    {
      SpikeEvent* se;

      // if we have to deliver weighted spikes, we need to get the
      // event back to set its weight according to the entry in
      // spike_weights_, so we use a DSSpike event and event_hook()
      if ( not P_.spike_weights_.empty() )
<<<<<<< HEAD
=======
      {
>>>>>>> 7d3c92fc
        se = new DSSpikeEvent;
      }
      else
      {
        se = new SpikeEvent;
      }

      if ( P_.precise_times_ )
      {
        se->set_offset( P_.spike_offsets_[ S_.position_ ] );
      }

      if ( not P_.spike_multiplicities_.empty() )
<<<<<<< HEAD
=======
      {
>>>>>>> 7d3c92fc
        se->set_multiplicity( P_.spike_multiplicities_[ S_.position_ ] );
      }

      // we need to subtract one from stamp which is added again in send()
      long lag = Time( tnext_stamp - sliceT0 ).get_steps() - 1;

      // all spikes are sent locally, so offset information is always preserved
      kernel().event_delivery_manager.send( *this, *se, lag );
      delete se;
    }

    ++S_.position_;
  }
}

void
nest::spike_generator::event_hook( DSSpikeEvent& e )
{
  e.set_weight( P_.spike_weights_[ S_.position_ ] * e.get_weight() );
  e.get_receiver().handle( e );
}

// inline
void
nest::spike_generator::set_status( const DictionaryDatum& d )
{
  Parameters_ ptmp = P_; // temporary copy in case of errors

  // To detect "now" spikes and shift them, we need the origin. In case
  // it is set in this call, we need to extract it explicitly here.
  Time origin;
  double v;
  if ( updateValue< double >( d, names::origin, v ) )
  {
    origin = Time::ms( v );
  }
  else
  {
    origin = device_.get_origin();
  }

  // throws if BadProperty
  ptmp.set( d, S_, origin, kernel().simulation_manager.get_time() );

  // We now know that ptmp is consistent. We do not write it back
  // to P_ before we are also sure that the properties to be set
  // in the parent class are internally consistent.
  device_.set_status( d );

  // if we get here, temporary contains consistent set of properties
  P_ = ptmp;
}<|MERGE_RESOLUTION|>--- conflicted
+++ resolved
@@ -109,10 +109,7 @@
   const Time& now )
 {
   if ( t == 0.0 && not shift_now_spikes_ )
-<<<<<<< HEAD
-=======
-  {
->>>>>>> 7d3c92fc
+  {
     throw BadProperty( "spike time cannot be set to 0." );
   }
 
@@ -393,10 +390,7 @@
       // event back to set its weight according to the entry in
       // spike_weights_, so we use a DSSpike event and event_hook()
       if ( not P_.spike_weights_.empty() )
-<<<<<<< HEAD
-=======
-      {
->>>>>>> 7d3c92fc
+      {
         se = new DSSpikeEvent;
       }
       else
@@ -410,10 +404,7 @@
       }
 
       if ( not P_.spike_multiplicities_.empty() )
-<<<<<<< HEAD
-=======
-      {
->>>>>>> 7d3c92fc
+      {
         se->set_multiplicity( P_.spike_multiplicities_[ S_.position_ ] );
       }
 
