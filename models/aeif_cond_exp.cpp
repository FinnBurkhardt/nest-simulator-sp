/*
 *  aeif_cond_exp.cpp
 *
 *  This file is part of NEST.
 *
 *  Copyright (C) 2004 The NEST Initiative
 *
 *  NEST is free software: you can redistribute it and/or modify
 *  it under the terms of the GNU General Public License as published by
 *  the Free Software Foundation, either version 2 of the License, or
 *  (at your option) any later version.
 *
 *  NEST is distributed in the hope that it will be useful,
 *  but WITHOUT ANY WARRANTY; without even the implied warranty of
 *  MERCHANTABILITY or FITNESS FOR A PARTICULAR PURPOSE.  See the
 *  GNU General Public License for more details.
 *
 *  You should have received a copy of the GNU General Public License
 *  along with NEST.  If not, see <http://www.gnu.org/licenses/>.
 *
 */

#include "aeif_cond_exp.h"

#ifdef HAVE_GSL

// C++ includes:
#include <cmath>
#include <cstdio>
#include <iomanip>
#include <iostream>
#include <limits>

// Includes from libnestutil:
#include "numerics.h"

// Includes from nestkernel:
#include "exceptions.h"
#include "kernel_manager.h"
#include "nest_names.h"
#include "universal_data_logger_impl.h"

// Includes from sli:
#include "dict.h"
#include "dictutils.h"
#include "doubledatum.h"
#include "integerdatum.h"

/* ----------------------------------------------------------------
 * Recordables map
 * ---------------------------------------------------------------- */

nest::RecordablesMap< nest::aeif_cond_exp >
  nest::aeif_cond_exp::recordablesMap_;

namespace nest
{
/*
 * template specialization must be placed in namespace
 *
 * Override the create() method with one call to RecordablesMap::insert_()
 * for each quantity to be recorded.
 */
template <>
void
RecordablesMap< aeif_cond_exp >::create()
{
  // use standard names whereever you can for consistency!
  insert_(
    names::V_m, &aeif_cond_exp::get_y_elem_< aeif_cond_exp::State_::V_M > );
  insert_(
    names::g_ex, &aeif_cond_exp::get_y_elem_< aeif_cond_exp::State_::G_EXC > );
  insert_(
    names::g_in, &aeif_cond_exp::get_y_elem_< aeif_cond_exp::State_::G_INH > );
  insert_( names::w, &aeif_cond_exp::get_y_elem_< aeif_cond_exp::State_::W > );
}
}


extern "C" int
nest::aeif_cond_exp_dynamics( double,
  const double y[],
  double f[],
  void* pnode )
{
  // a shorthand
  typedef nest::aeif_cond_exp::State_ S;

  // get access to node so we can almost work as in a member function
  assert( pnode );
  const nest::aeif_cond_exp& node =
    *( reinterpret_cast< nest::aeif_cond_exp* >( pnode ) );

  const bool is_refractory = node.S_.r_ > 0;

  // y[] here is---and must be---the state vector supplied by the integrator,
  // not the state vector in the node, node.S_.y[].

  // The following code is verbose for the sake of clarity. We assume that a
  // good compiler will optimize the verbosity away ...

<<<<<<< HEAD
  // shorthand for state variables
  const double& V = std::min( y[ S::V_M ], node.P_.V_peak_ );
=======
  // Clamp membrane potential to V_reset while refractory, otherwise bound
  // it to V_peak. Do not use V_.V_peak_ here, since that is set to V_th if
  // Delta_T == 0.
  const double& V =
    is_refractory ? node.P_.V_reset_ : std::min( y[ S::V_M ], node.P_.V_peak_ );
  // shorthand for the other state variables
>>>>>>> 5003e2b3
  const double& g_ex = y[ S::G_EXC ];
  const double& g_in = y[ S::G_INH ];
  const double& w = y[ S::W ];

  const double I_syn_exc = g_ex * ( V - node.P_.E_ex );
  const double I_syn_inh = g_in * ( V - node.P_.E_in );
<<<<<<< HEAD
  const double I_spike =
    node.P_.Delta_T * std::exp( ( V - node.P_.V_th ) / node.P_.Delta_T );
=======

  const double I_spike = node.P_.Delta_T == 0.
    ? 0.
    : ( node.P_.g_L * node.P_.Delta_T
        * std::exp( ( V - node.P_.V_th ) / node.P_.Delta_T ) );
>>>>>>> 5003e2b3

  // dv/dt
  f[ S::V_M ] = is_refractory
    ? 0.
    : ( -node.P_.g_L * ( V - node.P_.E_L ) + I_spike - I_syn_exc - I_syn_inh - w
        + node.P_.I_e + node.B_.I_stim_ ) / node.P_.C_m;

  f[ S::G_EXC ] = -g_ex / node.P_.tau_syn_ex; // Synaptic Conductance (nS)

  f[ S::G_INH ] = -g_in / node.P_.tau_syn_in; // Synaptic Conductance (nS)

  // Adaptation current w.
  f[ S::W ] = ( node.P_.a * ( V - node.P_.E_L ) - w ) / node.P_.tau_w;

  return GSL_SUCCESS;
}

<<<<<<< HEAD
extern "C" int
nest::aeif_cond_exp_dynamics_DT0( double,
  const double y[],
  double f[],
  void* pnode )
{
  // a shorthand
  typedef nest::aeif_cond_exp::State_ S;

  // get access to node so we can almost work as in a member function
  assert( pnode );
  const nest::aeif_cond_exp& node =
    *( reinterpret_cast< nest::aeif_cond_exp* >( pnode ) );

  // y[] here is---and must be---the state vector supplied by the integrator,
  // not the state vector in the node, node.S_.y[].

  // The following code is verbose for the sake of clarity. We assume that a
  // good compiler will optimize the verbosity away ...

  // shorthand for state variables
  const double& V = y[ S::V_M ];
  const double& g_ex = y[ S::G_EXC ];
  const double& g_in = y[ S::G_INH ];
  const double& w = y[ S::W ];

  const double I_syn_exc = g_ex * ( V - node.P_.E_ex );
  const double I_syn_inh = g_in * ( V - node.P_.E_in );

  // dv/dt
  f[ S::V_M ] = ( -node.P_.g_L * ( V - node.P_.E_L ) - I_syn_exc - I_syn_inh - w
                  + node.P_.I_e + node.B_.I_stim_ ) / node.P_.C_m;

  f[ S::G_EXC ] = -g_ex / node.P_.tau_syn_ex; // Synaptic Conductance (nS)

  f[ S::G_INH ] = -g_in / node.P_.tau_syn_in; // Synaptic Conductance (nS)

  // Adaptation current w.
  f[ S::W ] = ( node.P_.a * ( V - node.P_.E_L ) - w ) / node.P_.tau_w;

  return GSL_SUCCESS;
}
=======
>>>>>>> 5003e2b3

/* ----------------------------------------------------------------
 * Default constructors defining default parameters and state
 * ---------------------------------------------------------------- */

nest::aeif_cond_exp::Parameters_::Parameters_()
  : V_peak_( 0.0 )    // mV
  , V_reset_( -60.0 ) // mV
  , t_ref_( 0.0 )     // ms
  , g_L( 30.0 )       // nS
  , C_m( 281.0 )      // pF
  , E_ex( 0.0 )       // mV
  , E_in( -85.0 )     // mV
  , E_L( -70.6 )      // mV
  , Delta_T( 2.0 )    // mV
  , tau_w( 144.0 )    // ms
  , a( 4.0 )          // nS
  , b( 80.5 )         // pA
  , V_th( -50.4 )     // mV
  , tau_syn_ex( 0.2 ) // ms
  , tau_syn_in( 2.0 ) // ms
  , I_e( 0.0 )        // pA
  , gsl_error_tol( 1e-6 )
{
}

nest::aeif_cond_exp::State_::State_( const Parameters_& p )
  : r_( 0 )
{
  y_[ 0 ] = p.E_L;
  for ( size_t i = 1; i < STATE_VEC_SIZE; ++i )
    y_[ i ] = 0;
}

nest::aeif_cond_exp::State_::State_( const State_& s )
  : r_( s.r_ )
{
  for ( size_t i = 0; i < STATE_VEC_SIZE; ++i )
    y_[ i ] = s.y_[ i ];
}

nest::aeif_cond_exp::State_& nest::aeif_cond_exp::State_::operator=(
  const State_& s )
{
  assert( this != &s ); // would be bad logical error in program

  for ( size_t i = 0; i < STATE_VEC_SIZE; ++i )
    y_[ i ] = s.y_[ i ];
  r_ = s.r_;
  return *this;
}

/* ----------------------------------------------------------------
 * Paramater and state extractions and manipulation functions
 * ---------------------------------------------------------------- */

void
nest::aeif_cond_exp::Parameters_::get( DictionaryDatum& d ) const
{
  def< double >( d, names::C_m, C_m );
  def< double >( d, names::V_th, V_th );
  def< double >( d, names::t_ref, t_ref_ );
  def< double >( d, names::g_L, g_L );
  def< double >( d, names::E_L, E_L );
  def< double >( d, names::V_reset, V_reset_ );
  def< double >( d, names::E_ex, E_ex );
  def< double >( d, names::E_in, E_in );
  def< double >( d, names::tau_syn_ex, tau_syn_ex );
  def< double >( d, names::tau_syn_in, tau_syn_in );
  def< double >( d, names::a, a );
  def< double >( d, names::b, b );
  def< double >( d, names::Delta_T, Delta_T );
  def< double >( d, names::tau_w, tau_w );
  def< double >( d, names::I_e, I_e );
  def< double >( d, names::V_peak, V_peak_ );
  def< double >( d, names::gsl_error_tol, gsl_error_tol );
}

void
nest::aeif_cond_exp::Parameters_::set( const DictionaryDatum& d )
{
  updateValue< double >( d, names::V_th, V_th );
  updateValue< double >( d, names::V_peak, V_peak_ );
  updateValue< double >( d, names::t_ref, t_ref_ );
  updateValue< double >( d, names::E_L, E_L );
  updateValue< double >( d, names::V_reset, V_reset_ );
  updateValue< double >( d, names::E_ex, E_ex );
  updateValue< double >( d, names::E_in, E_in );

  updateValue< double >( d, names::C_m, C_m );
  updateValue< double >( d, names::g_L, g_L );

  updateValue< double >( d, names::tau_syn_ex, tau_syn_ex );
  updateValue< double >( d, names::tau_syn_in, tau_syn_in );

  updateValue< double >( d, names::a, a );
  updateValue< double >( d, names::b, b );
  updateValue< double >( d, names::Delta_T, Delta_T );
  updateValue< double >( d, names::tau_w, tau_w );

  updateValue< double >( d, names::I_e, I_e );

  updateValue< double >( d, names::gsl_error_tol, gsl_error_tol );

  if ( V_peak_ < V_th )
  {
    throw BadProperty( "V_peak >= V_th required." );
  }

  if ( Delta_T < 0. )
  {
    throw BadProperty( "Delta_T must be positive." );
  }
  else if ( Delta_T > 0. )
  {
    // check for possible numerical overflow with the exponential divergence at
    // spike time, keep a 1e20 margin for the subsequent calculations
    const double max_exp_arg =
      std::log( std::numeric_limits< double >::max() / 1e20 );
    if ( ( V_peak_ - V_th ) / Delta_T >= max_exp_arg )
    {
      throw BadProperty(
        "The current combination of V_peak, V_th and Delta_T"
        "will lead to numerical overflow at spike time; try"
        "for instance to increase Delta_T or to reduce V_peak"
        "to avoid this problem." );
    }
  }

  if ( V_reset_ >= V_peak_ )
  {
    throw BadProperty( "Ensure that: V_reset < V_peak ." );
  }

  if ( C_m <= 0 )
  {
    throw BadProperty( "Ensure that C_m >0" );
  }

  if ( t_ref_ < 0 )
  {
    throw BadProperty( "Ensure that t_ref >= 0" );
  }

  if ( tau_syn_ex <= 0 || tau_syn_in <= 0 || tau_w <= 0 )
  {
    throw BadProperty( "All time constants must be strictly positive." );
  }

  if ( gsl_error_tol <= 0. )
  {
    throw BadProperty( "The gsl_error_tol must be strictly positive." );
  }
}

void
nest::aeif_cond_exp::State_::get( DictionaryDatum& d ) const
{
  def< double >( d, names::V_m, y_[ V_M ] );
  def< double >( d, names::g_ex, y_[ G_EXC ] );
  def< double >( d, names::g_in, y_[ G_INH ] );
  def< double >( d, names::w, y_[ W ] );
}

void
nest::aeif_cond_exp::State_::set( const DictionaryDatum& d, const Parameters_& )
{
  updateValue< double >( d, names::V_m, y_[ V_M ] );
  updateValue< double >( d, names::g_ex, y_[ G_EXC ] );
  updateValue< double >( d, names::g_in, y_[ G_INH ] );
  updateValue< double >( d, names::w, y_[ W ] );

  if ( y_[ G_EXC ] < 0 || y_[ G_INH ] < 0 )
    throw BadProperty( "Conductances must not be negative." );
}

nest::aeif_cond_exp::Buffers_::Buffers_( aeif_cond_exp& n )
  : logger_( n )
  , s_( 0 )
  , c_( 0 )
  , e_( 0 )
{
  // Initialization of the remaining members is deferred to
  // init_buffers_().
}

nest::aeif_cond_exp::Buffers_::Buffers_( const Buffers_&, aeif_cond_exp& n )
  : logger_( n )
  , s_( 0 )
  , c_( 0 )
  , e_( 0 )
{
  // Initialization of the remaining members is deferred to
  // init_buffers_().
}

/* ----------------------------------------------------------------
 * Default and copy constructor for node, and destructor
 * ---------------------------------------------------------------- */

nest::aeif_cond_exp::aeif_cond_exp()
  : Archiving_Node()
  , P_()
  , S_( P_ )
  , B_( *this )
{
  recordablesMap_.create();
}

nest::aeif_cond_exp::aeif_cond_exp( const aeif_cond_exp& n )
  : Archiving_Node( n )
  , P_( n.P_ )
  , S_( n.S_ )
  , B_( n.B_, *this )
{
}

nest::aeif_cond_exp::~aeif_cond_exp()
{
  // GSL structs may not have been allocated, so we need to protect destruction
  if ( B_.s_ )
    gsl_odeiv_step_free( B_.s_ );
  if ( B_.c_ )
    gsl_odeiv_control_free( B_.c_ );
  if ( B_.e_ )
    gsl_odeiv_evolve_free( B_.e_ );
}

/* ----------------------------------------------------------------
 * Node initialization functions
 * ---------------------------------------------------------------- */

void
nest::aeif_cond_exp::init_state_( const Node& proto )
{
  const aeif_cond_exp& pr = downcast< aeif_cond_exp >( proto );
  S_ = pr.S_;
}

void
nest::aeif_cond_exp::init_buffers_()
{
  B_.spike_exc_.clear(); // includes resize
  B_.spike_inh_.clear(); // includes resize
  B_.currents_.clear();  // includes resize
  Archiving_Node::clear_history();

  B_.logger_.reset();

  B_.step_ = Time::get_resolution().get_ms();

  // We must integrate this model with high-precision to obtain decent results
  B_.IntegrationStep_ = std::min( 0.01, B_.step_ );

  if ( B_.s_ == 0 )
    B_.s_ =
      gsl_odeiv_step_alloc( gsl_odeiv_step_rkf45, State_::STATE_VEC_SIZE );
  else
    gsl_odeiv_step_reset( B_.s_ );

  if ( B_.c_ == 0 )
    B_.c_ = gsl_odeiv_control_yp_new( P_.gsl_error_tol, P_.gsl_error_tol );
  else
    gsl_odeiv_control_init(
      B_.c_, P_.gsl_error_tol, P_.gsl_error_tol, 0.0, 1.0 );

  if ( B_.e_ == 0 )
    B_.e_ = gsl_odeiv_evolve_alloc( State_::STATE_VEC_SIZE );
  else
    gsl_odeiv_evolve_reset( B_.e_ );

<<<<<<< HEAD
=======
  B_.sys_.jacobian = NULL;
  B_.sys_.dimension = State_::STATE_VEC_SIZE;
  B_.sys_.params = reinterpret_cast< void* >( this );
  B_.sys_.function = aeif_cond_exp_dynamics;

>>>>>>> 5003e2b3
  B_.I_stim_ = 0.0;
}

void
nest::aeif_cond_exp::calibrate()
{
  // ensures initialization in case mm connected after Simulate
  B_.logger_.init();

<<<<<<< HEAD
  V_.sys_.jacobian = NULL;
  V_.sys_.dimension = State_::STATE_VEC_SIZE;
  V_.sys_.params = reinterpret_cast< void* >( this );
=======
>>>>>>> 5003e2b3
  // set the right threshold and GSL function depending on Delta_T
  if ( P_.Delta_T > 0. )
  {
    V_.V_peak = P_.V_peak_;
<<<<<<< HEAD
    V_.sys_.function = aeif_cond_exp_dynamics;
=======
>>>>>>> 5003e2b3
  }
  else
  {
    V_.V_peak = P_.V_th; // same as IAF dynamics for spikes if Delta_T == 0.
<<<<<<< HEAD
    V_.sys_.function = aeif_cond_exp_dynamics_DT0;
=======
>>>>>>> 5003e2b3
  }

  V_.refractory_counts_ = Time( Time::ms( P_.t_ref_ ) ).get_steps();
  // since t_ref_ >= 0, this can only fail in error
  assert( V_.refractory_counts_ >= 0 );
}

/* ----------------------------------------------------------------
 * Update and spike handling functions
 * ---------------------------------------------------------------- */

void
nest::aeif_cond_exp::update( const Time& origin,
  const long from,
  const long to )
{
  assert(
    to >= 0 && ( delay ) from < kernel().connection_manager.get_min_delay() );
  assert( from < to );
  assert( State_::V_M == 0 );

  for ( long lag = from; lag < to; ++lag )
  {
    double t = 0.0;

    // numerical integration with adaptive step size control:
    // ------------------------------------------------------
    // gsl_odeiv_evolve_apply performs only a single numerical
    // integration step, starting from t and bounded by step;
    // the while-loop ensures integration over the whole simulation
    // step (0, step] if more than one integration step is needed due
    // to a small integration step size;
    // note that (t+IntegrationStep > step) leads to integration over
    // (t, step] and afterwards setting t to step, but it does not
    // enforce setting IntegrationStep to step-t
    while ( t < B_.step_ )
    {
      const int status = gsl_odeiv_evolve_apply( B_.e_,
        B_.c_,
        B_.s_,
        &V_.sys_,             // system of ODE
        &t,                   // from t
        B_.step_,             // to t <= step
        &B_.IntegrationStep_, // integration step size
        S_.y_ );              // neuronal state

      if ( status != GSL_SUCCESS )
        throw GSLSolverFailure( get_name(), status );

      // check for unreasonable values; we allow V_M to explode
      if ( S_.y_[ State_::V_M ] < -1e3 || S_.y_[ State_::W ] < -1e6
        || S_.y_[ State_::W ] > 1e6 )
        throw NumericalInstability( get_name() );

      // spikes are handled inside the while-loop
      // due to spike-driven adaptation
      if ( S_.r_ > 0 )
      {
        S_.y_[ State_::V_M ] = P_.V_reset_;
<<<<<<< HEAD
=======
      }
>>>>>>> 5003e2b3
      else if ( S_.y_[ State_::V_M ] >= V_.V_peak )
      {
        S_.y_[ State_::V_M ] = P_.V_reset_;
        S_.y_[ State_::W ] += P_.b; // spike-driven adaptation
<<<<<<< HEAD
        S_.r_ = V_.refractory_counts_;
=======

        /* Initialize refractory step counter.
         * - We need to add 1 to compensate for count-down immediately after
         *   while loop.
         * - If neuron has no refractory time, set to 0 to avoid refractory
         *   artifact inside while loop.
         */
        S_.r_ = V_.refractory_counts_ > 0 ? V_.refractory_counts_ + 1 : 0;
>>>>>>> 5003e2b3

        set_spiketime( Time::step( origin.get_steps() + lag + 1 ) );
        SpikeEvent se;
        kernel().event_delivery_manager.send( *this, se, lag );
      }
    }

    // decrement refractory count
    if ( S_.r_ > 0 )
    {
      --S_.r_;
    }

    // apply spikes
    S_.y_[ State_::G_EXC ] += B_.spike_exc_.get_value( lag );
    S_.y_[ State_::G_INH ] += B_.spike_inh_.get_value( lag );

    // set new input current
    B_.I_stim_ = B_.currents_.get_value( lag );

    // log state data
    B_.logger_.record_data( origin.get_steps() + lag );
  }
}

void
nest::aeif_cond_exp::handle( SpikeEvent& e )
{
  assert( e.get_delay() > 0 );

  if ( e.get_weight() > 0.0 )
    B_.spike_exc_.add_value( e.get_rel_delivery_steps(
                               kernel().simulation_manager.get_slice_origin() ),
      e.get_weight() * e.get_multiplicity() );
  else
    B_.spike_inh_.add_value( e.get_rel_delivery_steps(
                               kernel().simulation_manager.get_slice_origin() ),
      -e.get_weight() * e.get_multiplicity() ); // keep conductances positive
}

void
nest::aeif_cond_exp::handle( CurrentEvent& e )
{
  assert( e.get_delay() > 0 );

  const double c = e.get_current();
  const double w = e.get_weight();

  // add weighted current; HEP 2002-10-04
  B_.currents_.add_value(
    e.get_rel_delivery_steps( kernel().simulation_manager.get_slice_origin() ),
    w * c );
}

void
nest::aeif_cond_exp::handle( DataLoggingRequest& e )
{
  B_.logger_.handle( e );
}

#endif // HAVE_GSL<|MERGE_RESOLUTION|>--- conflicted
+++ resolved
@@ -99,33 +99,23 @@
   // The following code is verbose for the sake of clarity. We assume that a
   // good compiler will optimize the verbosity away ...
 
-<<<<<<< HEAD
-  // shorthand for state variables
-  const double& V = std::min( y[ S::V_M ], node.P_.V_peak_ );
-=======
   // Clamp membrane potential to V_reset while refractory, otherwise bound
   // it to V_peak. Do not use V_.V_peak_ here, since that is set to V_th if
   // Delta_T == 0.
   const double& V =
     is_refractory ? node.P_.V_reset_ : std::min( y[ S::V_M ], node.P_.V_peak_ );
   // shorthand for the other state variables
->>>>>>> 5003e2b3
   const double& g_ex = y[ S::G_EXC ];
   const double& g_in = y[ S::G_INH ];
   const double& w = y[ S::W ];
 
   const double I_syn_exc = g_ex * ( V - node.P_.E_ex );
   const double I_syn_inh = g_in * ( V - node.P_.E_in );
-<<<<<<< HEAD
-  const double I_spike =
-    node.P_.Delta_T * std::exp( ( V - node.P_.V_th ) / node.P_.Delta_T );
-=======
 
   const double I_spike = node.P_.Delta_T == 0.
     ? 0.
     : ( node.P_.g_L * node.P_.Delta_T
         * std::exp( ( V - node.P_.V_th ) / node.P_.Delta_T ) );
->>>>>>> 5003e2b3
 
   // dv/dt
   f[ S::V_M ] = is_refractory
@@ -143,51 +133,6 @@
   return GSL_SUCCESS;
 }
 
-<<<<<<< HEAD
-extern "C" int
-nest::aeif_cond_exp_dynamics_DT0( double,
-  const double y[],
-  double f[],
-  void* pnode )
-{
-  // a shorthand
-  typedef nest::aeif_cond_exp::State_ S;
-
-  // get access to node so we can almost work as in a member function
-  assert( pnode );
-  const nest::aeif_cond_exp& node =
-    *( reinterpret_cast< nest::aeif_cond_exp* >( pnode ) );
-
-  // y[] here is---and must be---the state vector supplied by the integrator,
-  // not the state vector in the node, node.S_.y[].
-
-  // The following code is verbose for the sake of clarity. We assume that a
-  // good compiler will optimize the verbosity away ...
-
-  // shorthand for state variables
-  const double& V = y[ S::V_M ];
-  const double& g_ex = y[ S::G_EXC ];
-  const double& g_in = y[ S::G_INH ];
-  const double& w = y[ S::W ];
-
-  const double I_syn_exc = g_ex * ( V - node.P_.E_ex );
-  const double I_syn_inh = g_in * ( V - node.P_.E_in );
-
-  // dv/dt
-  f[ S::V_M ] = ( -node.P_.g_L * ( V - node.P_.E_L ) - I_syn_exc - I_syn_inh - w
-                  + node.P_.I_e + node.B_.I_stim_ ) / node.P_.C_m;
-
-  f[ S::G_EXC ] = -g_ex / node.P_.tau_syn_ex; // Synaptic Conductance (nS)
-
-  f[ S::G_INH ] = -g_in / node.P_.tau_syn_in; // Synaptic Conductance (nS)
-
-  // Adaptation current w.
-  f[ S::W ] = ( node.P_.a * ( V - node.P_.E_L ) - w ) / node.P_.tau_w;
-
-  return GSL_SUCCESS;
-}
-=======
->>>>>>> 5003e2b3
 
 /* ----------------------------------------------------------------
  * Default constructors defining default parameters and state
@@ -459,14 +404,11 @@
   else
     gsl_odeiv_evolve_reset( B_.e_ );
 
-<<<<<<< HEAD
-=======
   B_.sys_.jacobian = NULL;
   B_.sys_.dimension = State_::STATE_VEC_SIZE;
   B_.sys_.params = reinterpret_cast< void* >( this );
   B_.sys_.function = aeif_cond_exp_dynamics;
 
->>>>>>> 5003e2b3
   B_.I_stim_ = 0.0;
 }
 
@@ -476,28 +418,14 @@
   // ensures initialization in case mm connected after Simulate
   B_.logger_.init();
 
-<<<<<<< HEAD
-  V_.sys_.jacobian = NULL;
-  V_.sys_.dimension = State_::STATE_VEC_SIZE;
-  V_.sys_.params = reinterpret_cast< void* >( this );
-=======
->>>>>>> 5003e2b3
   // set the right threshold and GSL function depending on Delta_T
   if ( P_.Delta_T > 0. )
   {
     V_.V_peak = P_.V_peak_;
-<<<<<<< HEAD
-    V_.sys_.function = aeif_cond_exp_dynamics;
-=======
->>>>>>> 5003e2b3
   }
   else
   {
     V_.V_peak = P_.V_th; // same as IAF dynamics for spikes if Delta_T == 0.
-<<<<<<< HEAD
-    V_.sys_.function = aeif_cond_exp_dynamics_DT0;
-=======
->>>>>>> 5003e2b3
   }
 
   V_.refractory_counts_ = Time( Time::ms( P_.t_ref_ ) ).get_steps();
@@ -538,7 +466,7 @@
       const int status = gsl_odeiv_evolve_apply( B_.e_,
         B_.c_,
         B_.s_,
-        &V_.sys_,             // system of ODE
+        &B_.sys_,             // system of ODE
         &t,                   // from t
         B_.step_,             // to t <= step
         &B_.IntegrationStep_, // integration step size
@@ -557,17 +485,11 @@
       if ( S_.r_ > 0 )
       {
         S_.y_[ State_::V_M ] = P_.V_reset_;
-<<<<<<< HEAD
-=======
       }
->>>>>>> 5003e2b3
       else if ( S_.y_[ State_::V_M ] >= V_.V_peak )
       {
         S_.y_[ State_::V_M ] = P_.V_reset_;
         S_.y_[ State_::W ] += P_.b; // spike-driven adaptation
-<<<<<<< HEAD
-        S_.r_ = V_.refractory_counts_;
-=======
 
         /* Initialize refractory step counter.
          * - We need to add 1 to compensate for count-down immediately after
@@ -576,7 +498,6 @@
          *   artifact inside while loop.
          */
         S_.r_ = V_.refractory_counts_ > 0 ? V_.refractory_counts_ + 1 : 0;
->>>>>>> 5003e2b3
 
         set_spiketime( Time::step( origin.get_steps() + lag + 1 ) );
         SpikeEvent se;
