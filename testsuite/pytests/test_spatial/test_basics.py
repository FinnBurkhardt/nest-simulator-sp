--- conflicted
+++ resolved
@@ -468,7 +468,6 @@
             self.assertAlmostEqual(positions[indx][0], p[0][indx][0])
             self.assertAlmostEqual(positions[indx][1], p[0][indx][1])
 
-<<<<<<< HEAD
     @unittest.skipIf(not HAVE_NUMPY, 'NumPy package is not available')
     def test_GetSourcePositions(self):
         """Test that GetSourcePosition works as expected"""
@@ -544,7 +543,7 @@
         for indx in range(len(p[0])):
             self.assertAlmostEqual(positions[indx][0], p[0][indx][0])
             self.assertAlmostEqual(positions[indx][1], p[0][indx][1])
-=======
+
     def testSlicedPositions(self):
         """Correct positions from spatial attribute of sliced NodeCollection"""
         nest.ResetKernel()
@@ -553,7 +552,6 @@
         all_positions = sum([list(nodes[i].spatial['positions']) for i in range(len(nodes))], start=[])
         self.assertEqual(tuple(all_positions), nodes.spatial['positions'])
         self.assertEqual(tuple(nodes[::2].spatial['positions']), nodes.spatial['positions'][::2])
->>>>>>> ff0ac34e
 
 
 def suite():
