--- conflicted
+++ resolved
@@ -113,23 +113,9 @@
 /build_simple_net
 {
   /n Set
-<<<<<<< HEAD
-  /pnet /subnet Create def
-  pnet ChangeSubnet
-  /parrot_neuron n Create ;
-  0 ChangeSubnet
-  /parrots pnet GetLocalLeaves def
-  
-  /snet /subnet Create def
-  snet ChangeSubnet  
-  /spike_detector n Create ;
-  0 ChangeSubnet
-  /sdets snet GetLocalLeaves def
-=======
   /parrots /parrot_neuron n Create def
 
-  /sdets /spike_detector n << /withtime true /withgid false >> Create def
->>>>>>> a12db1c1
+  /sdets /spike_detector n Create def
 
   /gen /sinusoidal_poisson_generator Create def
 
