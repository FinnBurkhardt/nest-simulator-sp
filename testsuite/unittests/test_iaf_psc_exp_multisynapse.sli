--- conflicted
+++ resolved
@@ -31,13 +31,7 @@
    Afterwards a neuron with four synaptic time constants with different weights and delays
    is simulated and the resulting membrane potential values after the income of one spike
    are checked against analytically obtained values.
-<<<<<<< HEAD
   
-=======
-   The textual output of the voltmeter documented in this file can be regenerated
-   by setting adding /to_screen true to the SetStatus call of vm below.
-
->>>>>>> 7d8ef1dd
    SeeAlso: testsuite::test_iaf_psc_alpha_multisynapse, iaf_psc_exp_multisynapse
 
    FirstVersion: April 2013
@@ -70,13 +64,8 @@
 taus eq assert_or_die
 
 /voltmeter Create /vm Set
-<<<<<<< HEAD
 vm << /time_in_steps true /interval h >> SetStatus
    
-=======
-vm << /withtime true  /time_in_steps true /interval h /to_screen false >> SetStatus
-
->>>>>>> 7d8ef1dd
 /spike_generator Create /sg Set
 sg << /spike_times [spike_time] >> SetStatus
 
@@ -170,19 +159,12 @@
   ResetKernel
 
   /nrn /iaf_psc_exp_multisynapse Create def
-<<<<<<< HEAD
   
   /mm /multimeter << /time_in_steps true
                      /interval 1.0
 		     /record_from [ /V_m /I_syn /I_syn_1 ]
 		  >> Create def
   
-=======
-
-  /mm /multimeter << /withtime true /time_in_steps true
-                     /interval 1.0 /record_from [ /V_m /I_syn /I_syn_1 ] >> Create def
-
->>>>>>> 7d8ef1dd
   mm nrn Connect
 
   /len nrn /recordables get length def
