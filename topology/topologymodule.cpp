/*
 *  topologymodule.cpp
 *
 *  This file is part of NEST.
 *
 *  Copyright (C) 2004 The NEST Initiative
 *
 *  NEST is free software: you can redistribute it and/or modify
 *  it under the terms of the GNU General Public License as published by
 *  the Free Software Foundation, either version 2 of the License, or
 *  (at your option) any later version.
 *
 *  NEST is distributed in the hope that it will be useful,
 *  but WITHOUT ANY WARRANTY; without even the implied warranty of
 *  MERCHANTABILITY or FITNESS FOR A PARTICULAR PURPOSE.  See the
 *  GNU General Public License for more details.
 *
 *  You should have received a copy of the GNU General Public License
 *  along with NEST.  If not, see <http://www.gnu.org/licenses/>.
 *
 */

#include "topologymodule.h"

// Generated includes:
#include "config.h"

// Includes from nestkernel:
#include "genericmodel.h"
#include "genericmodel_impl.h"
#include "kernel_manager.h"
#include "model.h"
#include "model_manager_impl.h"

// Includes from sli:
#include "arraydatum.h"
#include "booldatum.h"
#include "dictdatum.h"
#include "doubledatum.h"
#include "integerdatum.h"
#include "iostreamdatum.h"

// Includes from topology:
#include "connection_creator_impl.h"
#include "free_layer.h"
#include "grid_layer.h"
#include "grid_mask.h"
#include "layer.h"
#include "layer_impl.h"
#include "mask.h"
#include "mask_impl.h"
#include "topology.h"
#include "topology_parameter.h"


namespace nest
{
SLIType TopologyModule::MaskType;
SLIType TopologyModule::ParameterType;

TopologyModule::TopologyModule()
{
  MaskType.settypename( "masktype" );
  MaskType.setdefaultaction( SLIInterpreter::datatypefunction );
  ParameterType.settypename( "parametertype" );
  ParameterType.setdefaultaction( SLIInterpreter::datatypefunction );
}

TopologyModule::~TopologyModule()
{
}

const std::string
TopologyModule::name( void ) const
{
  return std::string( "TopologyModule" ); // Return name of the module
}

const std::string
TopologyModule::commandstring( void ) const
{
  return std::string( "(topology-interface) run" );
}

GenericFactory< AbstractMask >&
TopologyModule::mask_factory_( void )
{
  static GenericFactory< AbstractMask > factory;
  return factory;
}

GenericFactory< TopologyParameter >&
TopologyModule::parameter_factory_( void )
{
  static GenericFactory< TopologyParameter > factory;
  return factory;
}

MaskDatum
TopologyModule::create_mask( const Token& t )
{
  // t can be either an existing MaskDatum, or a Dictionary containing
  // mask parameters
  MaskDatum* maskd = dynamic_cast< MaskDatum* >( t.datum() );
  if ( maskd )
  {
    return *maskd;
  }
  else
  {

    DictionaryDatum* dd = dynamic_cast< DictionaryDatum* >( t.datum() );
    if ( dd == 0 )
    {
      throw BadProperty( "Mask must be masktype or dictionary." );
    }

    // The dictionary should contain one key which is the name of the
    // mask type, and optionally the key 'anchor'. To find the unknown
    // mask type key, we must loop through all keys. The value for the
    // anchor key will be stored in the anchor_token variable.
    Token anchor_token;
    bool has_anchor = false;
    AbstractMask* mask = 0;

    for ( Dictionary::iterator dit = ( *dd )->begin(); dit != ( *dd )->end();
          ++dit )
    {

      if ( dit->first == names::anchor )
      {

        anchor_token = dit->second;
        has_anchor = true;
      }
      else
      {

        if ( mask != 0 )
        { // mask has already been defined
          throw BadProperty(
            "Mask definition dictionary contains extraneous items." );
        }
        mask =
          create_mask( dit->first, getValue< DictionaryDatum >( dit->second ) );
      }
    }

    if ( has_anchor )
    {

      // The anchor may be an array of doubles (a spatial position), or a
      // dictionary containing the keys 'column' and 'row' (for grid
      // masks only)
      try
      {

        std::vector< double > anchor =
          getValue< std::vector< double > >( anchor_token );
        AbstractMask* amask;

        switch ( anchor.size() )
        {
        case 2:
          amask = new AnchoredMask< 2 >(
            dynamic_cast< Mask< 2 >& >( *mask ), anchor );
          break;
        case 3:
          amask = new AnchoredMask< 3 >(
            dynamic_cast< Mask< 3 >& >( *mask ), anchor );
          break;
        default:
          throw BadProperty( "Anchor must be 2- or 3-dimensional." );
        }

        delete mask;
        mask = amask;
      }
      catch ( TypeMismatch& e )
      {

        DictionaryDatum ad = getValue< DictionaryDatum >( anchor_token );

        int dim = 2;
        int column = getValue< long >( ad, names::column );
        int row = getValue< long >( ad, names::row );
        int layer;
        if ( ad->known( names::layer ) )
        {
          layer = getValue< long >( ad, names::layer );
          dim = 3;
        }
        switch ( dim )
        {
        case 2:
          try
          {
            GridMask< 2 >& grid_mask_2d =
              dynamic_cast< GridMask< 2 >& >( *mask );
            grid_mask_2d.set_anchor( Position< 2, int >( column, row ) );
          }
          catch ( std::bad_cast e )
          {
            throw BadProperty( "Mask must be 2-dimensional grid mask." );
          }
          break;
        case 3:
          try
          {
            GridMask< 3 >& grid_mask_3d =
              dynamic_cast< GridMask< 3 >& >( *mask );
            grid_mask_3d.set_anchor( Position< 3, int >( column, row, layer ) );
          }
          catch ( std::bad_cast e )
          {
            throw BadProperty( "Mask must be 3-dimensional grid mask." );
          }
          break;
        }
      }
    }

    return mask;
  }
}

ParameterDatum
TopologyModule::create_parameter( const Token& t )
{
  // t can be an existing ParameterDatum, a DoubleDatum containing a
  // constant value for this parameter, or a Dictionary containing
  // parameters
  ParameterDatum* pd = dynamic_cast< ParameterDatum* >( t.datum() );
  if ( pd )
  {
    return *pd;
  }

  // If t is a DoubleDatum, create a ConstantParameter with this value
  DoubleDatum* dd = dynamic_cast< DoubleDatum* >( t.datum() );
  if ( dd )
  {
    return new ConstantParameter( *dd );
  }

  DictionaryDatum* dictd = dynamic_cast< DictionaryDatum* >( t.datum() );
  if ( dictd )
  {

    // The dictionary should only have a single key, which is the name of
    // the parameter type to create.
    if ( ( *dictd )->size() != 1 )
    {
      throw BadProperty(
        "Parameter definition dictionary must contain one single key only." );
    }

    Name n = ( *dictd )->begin()->first;
    DictionaryDatum pdict = getValue< DictionaryDatum >( *dictd, n );
    return create_parameter( n, pdict );
  }
  else
  {
    throw BadProperty(
      "Parameter must be parametertype, constant or dictionary." );
  }
}

TopologyParameter*
TopologyModule::create_parameter( const Name& name, const DictionaryDatum& d )
{
  // The parameter factory will create the parameter without regard for
  // the anchor
  TopologyParameter* param = parameter_factory_().create( name, d );

  // Wrap the parameter object created above in an AnchoredParameter if
  // the dictionary contains an anchor
  if ( d->known( names::anchor ) )
  {
    std::vector< double > anchor =
      getValue< std::vector< double > >( d, names::anchor );
    TopologyParameter* aparam;
    switch ( anchor.size() )
    {
    case 2:
      aparam = new AnchoredParameter< 2 >( *param, anchor );
      break;
    case 3:
      aparam = new AnchoredParameter< 3 >( *param, anchor );
      break;
    default:
      throw BadProperty( "Anchor must be 2- or 3-dimensional." );
    }

    delete param;
    param = aparam;
  }

  return param;
}


static AbstractMask*
create_doughnut( const DictionaryDatum& d )
{
  // The doughnut (actually an annulus) is created using a DifferenceMask
  Position< 2 > center( 0, 0 );
  if ( d->known( names::anchor ) )
  {
    center = getValue< std::vector< double > >( d, names::anchor );
  }

  const double outer = getValue< double >( d, names::outer_radius );
  const double inner = getValue< double >( d, names::inner_radius );
  if ( inner >= outer )
  {
    throw BadProperty(
      "topology::create_doughnut: "
      "inner_radius < outer_radius required." );
  }

  BallMask< 2 > outer_circle( center, outer );
  BallMask< 2 > inner_circle( center, inner );

  return new DifferenceMask< 2 >( outer_circle, inner_circle );
}

void
TopologyModule::init( SLIInterpreter* i )
{
  // Register the topology functions as SLI commands.

  i->createcommand( "CreateLayer_D", &createlayer_Dfunction );

  i->createcommand( "GetPosition_g_i", &getposition_g_ifunction );

  i->createcommand( "Displacement_g_a_i", &displacement_g_a_ifunction );

  i->createcommand( "Distance_g_a_i", &distance_g_a_ifunction );

  i->createcommand( "CreateMask_D", &createmask_Dfunction );

  i->createcommand( "Inside_a_M", &inside_a_Mfunction );

  i->createcommand( "and_M_M", &and_M_Mfunction );

  i->createcommand( "or_M_M", &or_M_Mfunction );

  i->createcommand( "sub_M_M", &sub_M_Mfunction );

  i->createcommand( "mul_P_P", &mul_P_Pfunction );

  i->createcommand( "div_P_P", &div_P_Pfunction );

  i->createcommand( "add_P_P", &add_P_Pfunction );

  i->createcommand( "sub_P_P", &sub_P_Pfunction );

  i->createcommand( "ConnectLayers_g_g_D", &connectlayers_g_g_Dfunction );

  i->createcommand( "CreateParameter_D", &createparameter_Dfunction );

  i->createcommand( "GetValue_a_P", &getvalue_a_Pfunction );

  i->createcommand( "GetLayerStatus_g", &getlayerstatus_gfunction );

  i->createcommand( "DumpLayerNodes_os_g", &dumplayernodes_os_gfunction );

  i->createcommand(
    "DumpLayerConnections_os_g_g_l", &dumplayerconnections_os_g_g_lfunction );

  i->createcommand( "GetElement_g_ia", &getelement_g_iafunction );

  i->createcommand( "cvdict_M", &cvdict_Mfunction );

  i->createcommand(
    "SelectNodesByMask_g_a_M", &selectnodesbymask_g_a_Mfunction );

  // Register mask types
  register_mask< BallMask< 2 > >();
  register_mask< BallMask< 3 > >();
  register_mask< EllipseMask< 2 > >();
  register_mask< EllipseMask< 3 > >();
  register_mask< BoxMask< 2 > >();
  register_mask< BoxMask< 3 > >();
  register_mask< BoxMask< 3 > >( "volume" ); // For compatibility with topo 2.0
  register_mask( "doughnut", create_doughnut );
  register_mask< GridMask< 2 > >();

  // Register parameter types
  register_parameter< ConstantParameter >( "constant" );
  register_parameter< LinearParameter >( "linear" );
  register_parameter< ExponentialParameter >( "exponential" );
  register_parameter< GaussianParameter >( "gaussian" );
  register_parameter< Gaussian2DParameter >( "gaussian2D" );
  register_parameter< UniformParameter >( "uniform" );
  register_parameter< NormalParameter >( "normal" );
  register_parameter< LognormalParameter >( "lognormal" );
}

/*BeginDocumentation

  Name: topology::CreateLayer - create a spatial layer of nodes

  Synopsis:
  dict CreateLayer -> layer

  Parameters:
  dict - dictionary with layer specification

  Description: The Topology module organizes neuronal networks in
  layers. A layer is a special type of subnet which contains information
  about the spatial position of its nodes. There are three classes of
  layers: grid-based layers, in which each element is placed at a
  location in a regular grid; free layers, in which elements can be
  placed arbitrarily in space; and random layers, where the elements are
  distributed randomly throughout a region in space.  Which kind of layer
  this command creates depends on the elements in the supplied
  specification dictionary.

  Author: Håkon Enger, Kittel Austvoll
*/
void
TopologyModule::CreateLayer_DFunction::execute( SLIInterpreter* i ) const
{
  i->assert_stack_load( 1 );

  DictionaryDatum layer_dict =
    getValue< DictionaryDatum >( i->OStack.pick( 0 ) );

  GIDCollectionDatum layer = create_layer( layer_dict );

  i->OStack.pop( 1 );
  i->OStack.push( layer );
  i->EStack.pop();
}

/*
  BeginDocumentation

  Name: topology::GetPosition - retrieve position of input node

  Synopsis: layer node GetPosition -> [array]

  Parameters:
  layer      - GIDCollection for layer
  node       - gid of layer node

  Returns:
  [array]    - spatial position of node [x y]

  Description: Retrieves spatial 2D position of layer node.

  Examples:

  topology using

  %%Create layer
  << /rows 5
     /columns 4
     /elements /iaf_psc_alpha
  >> /dictionary Set

  dictionary CreateLayer /src Set

  src 4 GetPosition

  Author: Kittel Austvoll
*/

void
TopologyModule::GetPosition_g_iFunction::execute( SLIInterpreter* i ) const
{
  i->assert_stack_load( 2 );

  const GIDCollectionDatum layer =
    getValue< GIDCollectionDatum >( i->OStack.pick( 1 ) );
  const index gid = getValue< long >( i->OStack.pick( 0 ) );

  Token result = get_position( layer, gid );

  i->OStack.pop( 2 );
  i->OStack.push( result );
  i->EStack.pop();
}

/*
  BeginDocumentation

  Name: topology::Displacement - compute displacement vector

  Synopsis: layer from_gid to_gid Displacement -> [double vector]
            layer from_pos to_gid Displacement -> [double vector]

  Parameters:
  layer       - GIDCollection for layer
  from_gid    - int, gid of node in a topology layer
  from_pos    - double vector, position in layer
  to_gid      - int, gid of node in a topology layer

  Returns:
  [double vector] - vector pointing from position "from" to position "to"

  Description:
  This function returns a vector connecting the position of the "from_gid"
  node or the explicitly given "from_pos" position and the position of the
  "to_gid" node. Nodes must be parts of topology layers.

  The "from" position is projected into the layer of the "to_gid" node. If
  this layer has periodic boundary conditions (EdgeWrap is true), then the
  shortest displacement vector is returned, taking into account the
  periodicity. Fixed grid layers are in this case extended so that the
  nodes at the edges of the layer have a distance of one grid unit when
  wrapped.

  Example:

  topology using
  << /rows 5
     /columns 4
     /elements /iaf_psc_alpha
  >> CreateLayer
  /layer Set

  layer 4 5         Displacement
  layer [0.2 0.3] 5 Displacement

  Author: Håkon Enger, Hans E Plesser, Kittel Austvoll

  See also: Distance, GetPosition
*/
void
TopologyModule::Displacement_g_a_iFunction::execute( SLIInterpreter* i ) const
{
  i->assert_stack_load( 3 );

  const GIDCollectionDatum layer =
    getValue< GIDCollectionDatum >( i->OStack.pick( 2 ) );
  const std::vector< double > point =
    getValue< std::vector< double > >( i->OStack.pick( 1 ) );

  const index node_gid = getValue< long >( i->OStack.pick( 0 ) );

  Token result = displacement( layer, point, node_gid );

  i->OStack.pop( 3 );
  i->OStack.push( result );
  i->EStack.pop();
}

/*
  BeginDocumentation

  Name: topology::Distance - compute distance between nodes

  Synopsis: layer from_gid to_gid Distance -> double
            layer from_pos to_gid Distance -> double

  Parameters:
  layer       - GIDCollection for layer
  from_gid    - int, gid of node in a topology layer
  from_pos    - double vector, position in layer
  to_gid      - int, gid of node in a topology layer

  Returns:
  double - distance between nodes or given position and node

  Description:
  This function returns the distance between the position of the "from_gid"
  node or the explicitly given "from_pos" position and the position of the
  "to_gid" node. Nodes must be parts of topology layers.

  The "from" position is projected into the layer of the "to_gid" node. If
  this layer has periodic boundary conditions (EdgeWrap is true), then the
  shortest distance is returned, taking into account the
  periodicity. Fixed grid layers are in this case extended so that the
  nodes at the edges of the layer have a distance of one grid unit when
  wrapped.

  Example:

  topology using
  << /rows 5
     /columns 4
     /elements /iaf_psc_alpha
  >> CreateLayer ;

  layer 4 5         Distance
  layer [0.2 0.3] 5 Distance

  Author: Hans E Plesser, Kittel Austvoll

  See also: Displacement, GetPosition
*/
void
TopologyModule::Distance_g_a_iFunction::execute( SLIInterpreter* i ) const
{
  i->assert_stack_load( 3 );

  const GIDCollectionDatum layer =
    getValue< GIDCollectionDatum >( i->OStack.pick( 2 ) );
  const std::vector< double > point =
    getValue< std::vector< double > >( i->OStack.pick( 1 ) );

  const index node_gid = getValue< long >( i->OStack.pick( 0 ) );

  Token result = distance( layer, point, node_gid );

  i->OStack.pop( 3 );
  i->OStack.push( result );
  i->EStack.pop();
}

/*BeginDocumentation

  Name: topology::CreateMask - create a spatial mask

  Synopsis:
  << /type dict >> CreateMask -> mask

  Parameters:
  /type - mask type
  dict  - dictionary with mask specifications

  Description: Masks are used when creating connections in the Topology
  module. A mask describes which area of the pool layer shall be searched
  for nodes to connect for any given node in the driver layer. This
  command creates a mask object which may be combined with other mask
  objects using Boolean operators. The mask is specified in a dictionary.

  Author: Håkon Enger
*/
void
TopologyModule::CreateMask_DFunction::execute( SLIInterpreter* i ) const
{
  i->assert_stack_load( 1 );

  const DictionaryDatum mask_dict =
    getValue< DictionaryDatum >( i->OStack.pick( 0 ) );

  MaskDatum datum = nest::create_mask( mask_dict );

  i->OStack.pop( 1 );
  i->OStack.push( datum );
  i->EStack.pop();
}

/*BeginDocumentation

  Name: topology::Inside - test if a point is inside a mask

  Synopsis:
  point mask Inside -> bool

  Parameters:
  point - array of coordinates
  mask - mask object

  Returns:
  bool - true if the point is inside the mask
*/
void
TopologyModule::Inside_a_MFunction::execute( SLIInterpreter* i ) const
{
  i->assert_stack_load( 2 );

  std::vector< double > point =
    getValue< std::vector< double > >( i->OStack.pick( 1 ) );
  MaskDatum mask = getValue< MaskDatum >( i->OStack.pick( 0 ) );

  bool ret = inside( point, mask );

  i->OStack.pop( 2 );
  i->OStack.push( Token( BoolDatum( ret ) ) );
  i->EStack.pop();
}

void
TopologyModule::And_M_MFunction::execute( SLIInterpreter* i ) const
{
  i->assert_stack_load( 2 );

  MaskDatum mask1 = getValue< MaskDatum >( i->OStack.pick( 1 ) );
  MaskDatum mask2 = getValue< MaskDatum >( i->OStack.pick( 0 ) );

  MaskDatum newmask = intersect_mask( mask1, mask2 );

  i->OStack.pop( 2 );
  i->OStack.push( newmask );
  i->EStack.pop();
}

void
TopologyModule::Or_M_MFunction::execute( SLIInterpreter* i ) const
{
  i->assert_stack_load( 2 );

  MaskDatum mask1 = getValue< MaskDatum >( i->OStack.pick( 1 ) );
  MaskDatum mask2 = getValue< MaskDatum >( i->OStack.pick( 0 ) );

  MaskDatum newmask = union_mask( mask1, mask2 );

  i->OStack.pop( 2 );
  i->OStack.push( newmask );
  i->EStack.pop();
}

void
TopologyModule::Sub_M_MFunction::execute( SLIInterpreter* i ) const
{
  i->assert_stack_load( 2 );

  MaskDatum mask1 = getValue< MaskDatum >( i->OStack.pick( 1 ) );
  MaskDatum mask2 = getValue< MaskDatum >( i->OStack.pick( 0 ) );

  MaskDatum newmask = minus_mask( mask1, mask2 );

  i->OStack.pop( 2 );
  i->OStack.push( newmask );
  i->EStack.pop();
}

void
TopologyModule::Mul_P_PFunction::execute( SLIInterpreter* i ) const
{
  i->assert_stack_load( 2 );

  ParameterDatum param1 = getValue< ParameterDatum >( i->OStack.pick( 1 ) );
  ParameterDatum param2 = getValue< ParameterDatum >( i->OStack.pick( 0 ) );

  ParameterDatum newparam = multiply_parameter( param1, param2 );

  i->OStack.pop( 2 );
  i->OStack.push( newparam );
  i->EStack.pop();
}

void
TopologyModule::Div_P_PFunction::execute( SLIInterpreter* i ) const
{
  i->assert_stack_load( 2 );

  ParameterDatum param1 = getValue< ParameterDatum >( i->OStack.pick( 1 ) );
  ParameterDatum param2 = getValue< ParameterDatum >( i->OStack.pick( 0 ) );

  ParameterDatum newparam = divide_parameter( param1, param2 );

  i->OStack.pop( 2 );
  i->OStack.push( newparam );
  i->EStack.pop();
}

void
TopologyModule::Add_P_PFunction::execute( SLIInterpreter* i ) const
{
  i->assert_stack_load( 2 );

  ParameterDatum param1 = getValue< ParameterDatum >( i->OStack.pick( 1 ) );
  ParameterDatum param2 = getValue< ParameterDatum >( i->OStack.pick( 0 ) );

  ParameterDatum newparam = add_parameter( param1, param2 );

  i->OStack.pop( 2 );
  i->OStack.push( newparam );
  i->EStack.pop();
}

void
TopologyModule::Sub_P_PFunction::execute( SLIInterpreter* i ) const
{
  i->assert_stack_load( 2 );

  ParameterDatum param1 = getValue< ParameterDatum >( i->OStack.pick( 1 ) );
  ParameterDatum param2 = getValue< ParameterDatum >( i->OStack.pick( 0 ) );

  ParameterDatum newparam = subtract_parameter( param1, param2 );

  i->OStack.pop( 2 );
  i->OStack.push( newparam );
  i->EStack.pop();
}


/*
  BeginDocumentation

  Name: topology::ConnectLayers - connect two layers

  Synopsis: sourcelayer targetlayer connection_dict
  ConnectLayers -> -

  Description: Connects nodes in two topological layers.

  The parameters set in the input dictionary decides the nature
  of the connection pattern being created. Please see parameter
  list below for a detailed description of these variables.

  The connections are created by iterating through either the
  source or the target layer, consecutively connecting each node
  to a region in the opposing layer.

  Parameters:
  sourcelayer  - GIDCollection for source layer
  targetlayer  - GIDCollectoin for target layer

  connection_dict - dictionary containing any of the following
                    elements:

  ------------------------------------------------------------------
  Connection dictionary parameters:
  ------------------------------------------------------------------
  Parameter name: connection-type

  Type: string

  Parameter description:

  Decides the type of connection pattern being created (i.e.
  convergent or divergent topological connection). A convergent
  topological connection is a connection between a source region
  and a target node. A divergent topological connection is a
  connection between a source node and a target region. A convergent
  topological connection can also be called a receptive field connection.
  A divergent topological connection can also be called a projective
  field connection. A one-to-one connection can be created by setting
  the size of the source or target region equal to one. The connection
  type has particular effect on the connection pattern when used together
  with the number_of_connections variable.


  Parameter name: mask

  Type: dictionary

  Parameter description:

  The mask defines the region used in the connection type described
  above. There exists a selection of many different region sizes and
  shapes. Examples are the grid region, the rectangular, circular or
  doughnut region.

  The grid region takes an optional anchor parameter. The anchor
  parameter indicates which node of the grid region is aligned with
  the source node.


  Parameter name: weights, delays and kernel

  Type: dictionary

  Parameter description:

  These parameters can be initialised in many ways. Either as a constant
  value, with the help of a dictionary, or in an array (only for fixed
  grid layers). The dictionary can be of type gaussian, 2D gaussian,
  linear, exponential and other.


  Parameter name: source

  Type: dictionary

  Parameter description:

  The source dictionary enables us to give further detail on
  how the nodes in the source layer used in the connection function
  should be processed.

  Parameters:
  model*             literal
  lid^               integer

  *modeltype (i.e. /iaf_psc_alpha) of nodes that should be connected to
  in the layer. All nodes are used if this variable isn't set.
  ^Nesting depth of nodes that should be connected to. All layers are used
  if this variable isn't set.


  Parameter name: target

  Type: dictionary

  Parameter description:

  See description for source dictionary.


  Parameter name: number_of_connections

  Type: integer

  Parameter description:

  Maximum number of connections that each iterating node is allowed.
  The actual connections being created are picked at random from all
  the candidate connections.


      Parameter name: synapse_model

      Type: literal

      Parameter description:

      The synapse model to be used for creating the connection.
.
  Parameter name: allow_autapses

  Type: bool

  Parameter description: Used together with the number_of_connections option to
  indicate if autapses are allowed.


  Parameter name: allow_multapses

  Type: bool

  Parameter description: Used together with the number_of_connections option to
  indicate if multapses are allowed.

  ------------------------------------------------------------------

  Example:

  topology using

  %Create source layer with CreateLayer
  << /rows 15
     /columns 43
     /extent [1.0 2.0]
     /elements /iaf_psc_alpha
  >> /src_dictionary Set

  src_dictionary CreateLayer /src Set

  %Create target layer with CreateLayer
  %%Create layer
  << /rows 34
     /columns 71
     /extent [3.0 1.0]
     /elements {/iaf_psc_alpha Create ; /iaf_psc_alpha Create ;}
  >> /tgt_dictionary Set

  tgt_dictionary CreateLayer /tgt Set

  <<  /connection_type (convergent)
      /mask << /grid << /rows 2 /columns 3 >>
               /anchor << /row 4 /column 2 >> >>
      /weights 2.3
      /delays [2.3 1.2 3.2 1.3 2.3 1.2]
      /kernel << /gaussian << /sigma 1.2 /p_center 1.41 >> >>
      /sources << /model /iaf_psc_alpha
                  /lid 1 >>
      /targets << /model /iaf_psc_alpha
                  /lid 2 >>
      /synapse_model /stdp_synapse

  >> /parameters Set

  src tgt parameters ConnectLayers

  Author: Håkon Enger, Kittel Austvoll

  SeeAlso: topology::CreateLayer
*/
void
TopologyModule::ConnectLayers_g_g_DFunction::execute( SLIInterpreter* i ) const
{
  i->assert_stack_load( 3 );

  const GIDCollectionDatum source =
    getValue< GIDCollectionDatum >( i->OStack.pick( 2 ) );
  const GIDCollectionDatum target =
    getValue< GIDCollectionDatum >( i->OStack.pick( 1 ) );
  const DictionaryDatum connection_dict =
    getValue< DictionaryDatum >( i->OStack.pick( 0 ) );

  connect_layers( source, target, connection_dict );

  i->OStack.pop( 3 );
  i->EStack.pop();
}


/*BeginDocumentation

  Name: topology::CreateParameter - create a spatial function

  Synopsis:
  << /type dict >> CreateParameter -> parameter

  Parameters:
  /type - parameter type
  dict  - dictionary with parameter specifications

  Description: Parameters are spatial functions which are used when
  creating connections in the Topology module. A parameter may be used as
  a probability kernel when creating connections or as synaptic
  parameters (such as weight and delay). This command creates a parameter
  object which may be combined with other parameter objects using
  arithmetic operators. The parameter is specified in a dictionary.

  Author: Håkon Enger
*/
void
TopologyModule::CreateParameter_DFunction::execute( SLIInterpreter* i ) const
{
  i->assert_stack_load( 1 );
  const DictionaryDatum param_dict =
    getValue< DictionaryDatum >( i->OStack.pick( 0 ) );

  ParameterDatum datum = nest::create_parameter( param_dict );

  i->OStack.pop( 1 );
  i->OStack.push( datum );
  i->EStack.pop();
}

/*BeginDocumentation

  Name: topology::GetLayerStatus - return information about layer

  Synopsis:
  layer GetLayerStatus -> dict

  Parameters:
  layer - GIDCollection representing layer

  Returns:
  Status dictionary with information about layer
 */
void
TopologyModule::GetLayerStatus_gFunction::execute( SLIInterpreter* i ) const
{
  i->assert_stack_load( 1 );

  const GIDCollectionDatum layer =
    getValue< GIDCollectionDatum >( i->OStack.pick( 0 ) );

  DictionaryDatum result = get_layer_status( layer );

  i->OStack.pop( 1 );
  i->OStack.push( result );
  i->EStack.pop();
}


/*BeginDocumentation

  Name: topology::GetValue - compute value of parameter at a point

  Synopsis:
  point param GetValue -> value

  Parameters:
  point - array of coordinates
  param - parameter object

  Returns:
  value - the value of the parameter at the point.

  Author: Håkon Enger
*/
void
TopologyModule::GetValue_a_PFunction::execute( SLIInterpreter* i ) const
{
  i->assert_stack_load( 2 );

  std::vector< double > point =
    getValue< std::vector< double > >( i->OStack.pick( 1 ) );
  ParameterDatum param = getValue< ParameterDatum >( i->OStack.pick( 0 ) );

  double value = get_value( point, param );

  i->OStack.pop( 2 );
  i->OStack.push( value );
  i->EStack.pop();
}

/*
  BeginDocumentation

  Name: topology::DumpLayerNodes - write information about layer nodes to file

  Synopsis: ostream layer DumpLayerNodes -> ostream

  Parameters:
  ostream - open output stream
  layer   - GIDCollection for layer

  Description:
  Write information about each element in the given layer to the
  output stream. The file format is one line per element with the
  following contents:

  GID x-position y-position [z-position]

  X and y position are given as physical coordinates in the extent,
  not as grid positions. The number of decimals can be controlled by
  calling setprecision on the output stream before calling DumpLayerNodes.

  Remarks:
  In distributed simulations, this function should only be called for
  MPI rank 0. If you call it on several MPI ranks, you must use a
  different file name on each.

  Examples:

  topology using
  /my_layer << /rows 5 /columns 4 /elements /iaf_psc_alpha >> CreateLayer def

  (my_layer_dump.lyr) (w) file
  my_layer DumpLayerNodes
  close

  Author: Kittel Austvoll, Hans Ekkehard Plesser

  SeeAlso: topology::DumpLayerConnections, setprecision, modeldict
*/
void
TopologyModule::DumpLayerNodes_os_gFunction::execute( SLIInterpreter* i ) const
{
  i->assert_stack_load( 2 );

  const GIDCollectionDatum layer =
    getValue< GIDCollectionDatum >( i->OStack.pick( 0 ) );
  OstreamDatum out = getValue< OstreamDatum >( i->OStack.pick( 1 ) );

  dump_layer_nodes( layer, out );

  i->OStack.pop( 1 ); // leave ostream on stack
  i->EStack.pop();
}

/*
  BeginDocumentation

  Name: topology::DumpLayerConnections - prints a list of the connections of the
                                         nodes in the layer to file

  Synopsis: ostream source_layer synapse_model DumpLayerConnections ->
                                                                         ostream

  Parameters:
  ostream          - open outputstream
  source_layer     - GIDCollection for layer
  synapse_model    - synapse model (literal)

  Description:
  Dumps information about all connections of the given type having their source
  in the given layer to the given output stream. The data format is one line per
  connection as follows:

  source_gid target_gid weight delay displacement[x,y,z]

  where displacement are up to three coordinates of the vector from the source
  to the target node. If targets do not have positions (eg. spike detectors
  outside any layer), NaN is written for each displacement coordinate.

  Remarks:
  For distributed simulations
  - this function will dump the connections with local targets only.
  - the user is responsible for writing to a different output stream (file)
    on each MPI process.

  Examples:

  topology using
  ...
  (out.cnn) (w) file layer_gid /static_synapse PrintLayerConnections close

  Author: Kittel Austvoll, Hans Ekkehard Plesser

  SeeAlso: topology::DumpLayerNodes
*/

void
TopologyModule::DumpLayerConnections_os_g_g_lFunction::execute(
  SLIInterpreter* i ) const
{
  i->assert_stack_load( 4 );

  OstreamDatum out_file = getValue< OstreamDatum >( i->OStack.pick( 3 ) );
  const GIDCollectionDatum source_layer =
    getValue< GIDCollectionDatum >( i->OStack.pick( 2 ) );
  const GIDCollectionDatum target_layer =
    getValue< GIDCollectionDatum >( i->OStack.pick( 1 ) );
  const Token syn_model = i->OStack.pick( 0 );

  dump_layer_connections( syn_model, source_layer, target_layer, out_file );

  i->OStack.pop( 3 ); // leave ostream on stack
  i->EStack.pop();
}

/*
  BeginDocumentation

  Name: topology::GetElement - return node GID at specified layer position

  Synopsis: layer [array] GetElement -> node_gid

  Parameters:
  layer         - GIDCollection for layer
  [array]       - position of node
  node_gid      - node GID

  Description: Retrieves node at the layer grid position
  given in [array]. [array] is on the format [column row].
  The layer must be of grid type. Returns an array of GIDs
  if there are several nodes per grid point.

  Examples:

  topology using

  %%Create layer
  << /rows 5
     /columns 4
     /elements /iaf_psc_alpha
  >> /dictionary Set

  dictionary CreateLayer /src Set

  src [2 3] GetElement

  Author: Kittel Austvoll, Håkon Enger
*/
void
TopologyModule::GetElement_g_iaFunction::execute( SLIInterpreter* i ) const
{
  i->assert_stack_load( 2 );

  const GIDCollectionDatum layer =
    getValue< GIDCollectionDatum >( i->OStack.pick( 1 ) );
  TokenArray array = getValue< TokenArray >( i->OStack.pick( 0 ) );

  index node_gid = get_element( layer, array );

  i->OStack.pop( 2 );
  i->OStack.push( node_gid );
  i->EStack.pop();
}

void
TopologyModule::Cvdict_MFunction::execute( SLIInterpreter* i ) const
{
  i->assert_stack_load( 1 );

  MaskDatum mask = getValue< MaskDatum >( i->OStack.pick( 0 ) );
  DictionaryDatum dict = mask->get_dict();

  i->OStack.pop();
  i->OStack.push( dict );
  i->EStack.pop();
}


void
TopologyModule::SelectNodesByMask_g_a_MFunction::execute(
  SLIInterpreter* i ) const
{
  i->assert_stack_load( 3 );

  const GIDCollectionDatum layer_gc =
    getValue< GIDCollectionDatum >( i->OStack.pick( 2 ) );
  std::vector< double > anchor =
    getValue< std::vector< double > >( i->OStack.pick( 1 ) );
  MaskDatum mask = getValue< MaskDatum >( i->OStack.pick( 0 ) );

  std::vector< index > mask_gids;

  const int dim = anchor.size();

  if ( dim != 2 and dim != 3 )
  {
    throw BadProperty( "Center must be 2- or 3-dimensional." );
  }

  AbstractLayerPTR abstract_layer = get_layer( layer_gc );
  if ( abstract_layer.islocked() )
  {
    // Need to unlock the layer in case we call the function several times,
    // or the layer is to be used in some other way.
    abstract_layer.unlock();
  }

  if ( dim == 2 )
  {
<<<<<<< HEAD
    Layer< 2 >* layer =
      dynamic_cast< Layer< 2 >* >( get_layer( layer_gc ).get() );
=======
    Layer< 2 >* layer = dynamic_cast< Layer< 2 >* >( abstract_layer.get() );
>>>>>>> 2b6930ae
    if ( not layer )
    {
      throw TypeMismatch( "2D layer", "other type" );
    }

    MaskedLayer< 2 > ml = MaskedLayer< 2 >( *layer, mask, false );

    for ( Ntree< 2, index >::masked_iterator it =
            ml.begin( Position< 2 >( anchor[ 0 ], anchor[ 1 ] ) );
          it != ml.end();
          ++it )
    {
      mask_gids.push_back( it->second );
    }
  }
  else
  {
<<<<<<< HEAD
    Layer< 3 >* layer =
      dynamic_cast< Layer< 3 >* >( get_layer( layer_gc ).get() );
=======
    Layer< 3 >* layer = dynamic_cast< Layer< 3 >* >( abstract_layer.get() );
>>>>>>> 2b6930ae
    if ( not layer )
    {
      throw TypeMismatch( "3D layer", "other type" );
    }

    MaskedLayer< 3 > ml = MaskedLayer< 3 >( *layer, mask, false );

    for ( Ntree< 3, index >::masked_iterator it =
            ml.begin( Position< 3 >( anchor[ 0 ], anchor[ 1 ], anchor[ 2 ] ) );
          it != ml.end();
          ++it )
    {
      mask_gids.push_back( it->second );
    }
  }

  i->OStack.pop( 3 );
  i->OStack.push( mask_gids );
  i->EStack.pop();
}


std::string
LayerExpected::message() const
{
  return std::string();
}

std::string
LayerNodeExpected::message() const
{
  return std::string();
}


} // namespace nest<|MERGE_RESOLUTION|>--- conflicted
+++ resolved
@@ -1288,12 +1288,7 @@
 
   if ( dim == 2 )
   {
-<<<<<<< HEAD
-    Layer< 2 >* layer =
-      dynamic_cast< Layer< 2 >* >( get_layer( layer_gc ).get() );
-=======
     Layer< 2 >* layer = dynamic_cast< Layer< 2 >* >( abstract_layer.get() );
->>>>>>> 2b6930ae
     if ( not layer )
     {
       throw TypeMismatch( "2D layer", "other type" );
@@ -1311,12 +1306,7 @@
   }
   else
   {
-<<<<<<< HEAD
-    Layer< 3 >* layer =
-      dynamic_cast< Layer< 3 >* >( get_layer( layer_gc ).get() );
-=======
     Layer< 3 >* layer = dynamic_cast< Layer< 3 >* >( abstract_layer.get() );
->>>>>>> 2b6930ae
     if ( not layer )
     {
       throw TypeMismatch( "3D layer", "other type" );
