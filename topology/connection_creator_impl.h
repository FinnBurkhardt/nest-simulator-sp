/*
 *  connection_creator_impl.h
 *
 *  This file is part of NEST.
 *
 *  Copyright (C) 2004 The NEST Initiative
 *
 *  NEST is free software: you can redistribute it and/or modify
 *  it under the terms of the GNU General Public License as published by
 *  the Free Software Foundation, either version 2 of the License, or
 *  (at your option) any later version.
 *
 *  NEST is distributed in the hope that it will be useful,
 *  but WITHOUT ANY WARRANTY; without even the implied warranty of
 *  MERCHANTABILITY or FITNESS FOR A PARTICULAR PURPOSE.  See the
 *  GNU General Public License for more details.
 *
 *  You should have received a copy of the GNU General Public License
 *  along with NEST.  If not, see <http://www.gnu.org/licenses/>.
 *
 */

#ifndef CONNECTION_CREATOR_IMPL_H
#define CONNECTION_CREATOR_IMPL_H

#include "connection_creator.h"

// C++ includes:
#include <vector>

// Includes from librandom:
#include "binomial_randomdev.h"

// Includes from nestkernel:
#include "kernel_manager.h"
#include "nest.h"

namespace nest
{
template < int D >
void
ConnectionCreator::connect( Layer< D >& source,
  Layer< D >& target,
  GIDCollectionPTR target_gc )
{
  switch ( type_ )
  {
  case Target_driven:

    target_driven_connect_( source, target, target_gc );
    break;

  case Convergent:

    convergent_connect_( source, target, target_gc );
    break;

  case Divergent:

    divergent_connect_( source, target, target_gc );
    break;

  case Source_driven:

    source_driven_connect_( source, target, target_gc );
    break;

  default:
    throw BadProperty( "Unknown connection type." );
  }
}

template < int D >
void
ConnectionCreator::get_parameters_( const Position< D >& pos,
  librandom::RngPtr rng,
  double& weight,
  double& delay )
{
  // keeping this function temporarily until all connection variants are cleaned
  // up
  weight = weight_->value( pos, rng );
  delay = delay_->value( pos, rng );
}

template < typename Iterator, int D >
void
ConnectionCreator::connect_to_target_( Iterator from,
  Iterator to,
  Node* tgt_ptr,
  const Position< D >& tgt_pos,
  thread tgt_thread,
  const Layer< D >& source )
{
  librandom::RngPtr rng = get_vp_rng( tgt_thread );

  const bool without_kernel = not kernel_.valid();
  for ( Iterator iter = from; iter != to; ++iter )
  {
    if ( ( not allow_autapses_ ) and ( iter->second == tgt_ptr->get_gid() ) )
    {
      continue;
    }

    if ( without_kernel
      or rng->drand()
        < kernel_->value(
            source.compute_displacement( tgt_pos, iter->first ), rng ) )
    {
      const Position< D > disp =
        source.compute_displacement( tgt_pos, iter->first );
      connect_( iter->second,
        tgt_ptr,
        tgt_thread,
        weight_->value( disp, rng ),
        delay_->value( disp, rng ),
        synapse_model_ );
    }
  }
}

template < int D >
ConnectionCreator::PoolWrapper_< D >::PoolWrapper_()
  : masked_layer_( 0 )
  , positions_( 0 )
{
}

template < int D >
ConnectionCreator::PoolWrapper_< D >::~PoolWrapper_()
{
  if ( masked_layer_ )
  {
    delete masked_layer_;
  }
}

template < int D >
void
ConnectionCreator::PoolWrapper_< D >::define( MaskedLayer< D >* ml )
{
  assert( masked_layer_ == 0 );
  assert( positions_ == 0 );
  assert( ml != 0 );
  masked_layer_ = ml;
}

template < int D >
void
ConnectionCreator::PoolWrapper_< D >::define(
  std::vector< std::pair< Position< D >, index > >* pos )
{
  assert( masked_layer_ == 0 );
  assert( positions_ == 0 );
  assert( pos != 0 );
  positions_ = pos;
}

template < int D >
typename Ntree< D, index >::masked_iterator
ConnectionCreator::PoolWrapper_< D >::masked_begin(
  const Position< D >& pos ) const
{
  return masked_layer_->begin( pos );
}

template < int D >
typename Ntree< D, index >::masked_iterator
ConnectionCreator::PoolWrapper_< D >::masked_end() const
{
  return masked_layer_->end();
}

template < int D >
typename std::vector< std::pair< Position< D >, index > >::iterator
ConnectionCreator::PoolWrapper_< D >::begin() const
{
  return positions_->begin();
}

template < int D >
typename std::vector< std::pair< Position< D >, index > >::iterator
ConnectionCreator::PoolWrapper_< D >::end() const
{
  return positions_->end();
}


template < int D >
void
ConnectionCreator::target_driven_connect_( Layer< D >& source,
  Layer< D >& target,
  GIDCollectionPTR target_gc )
{
  // Target driven connect
  // For each local target node:
  //  1. Apply Mask to source layer
  //  2. For each source node: Compute probability, draw random number, make
  //     connection conditionally

  // retrieve global positions, either for masked or unmasked pool
  PoolWrapper_< D > pool;
  if ( mask_.valid() ) // MaskedLayer will be freed by PoolWrapper d'tor
  {
    pool.define( new MaskedLayer< D >( source, mask_, allow_oversized_ ) );
  }
  else
  {
    pool.define( source.get_global_positions_vector() );
  }

  std::vector< lockPTR< WrappedThreadException > > exceptions_raised_(
    kernel().vp_manager.get_num_threads() );

// sharing specs on next line commented out because gcc 4.2 cannot handle them
#pragma omp parallel // default(none) shared(source, target, masked_layer,
                     // target_begin, target_end)
  {
    const int thread_id = kernel().vp_manager.get_thread_id();
    try
    {
      GIDCollection::const_iterator target_begin = target_gc->begin();
      GIDCollection::const_iterator target_end = target_gc->end();

      for ( GIDCollection::const_iterator tgt_it = target_begin;
            tgt_it < target_end;
            ++tgt_it )
      {
        Node* const tgt =
          kernel().node_manager.get_node_or_proxy( ( *tgt_it ).gid, thread_id );

        if ( not tgt->is_proxy() )
        {
          const Position< D > target_pos =
            target.get_position( ( *tgt_it ).lid );

          if ( mask_.valid() )
          {
            connect_to_target_( pool.masked_begin( target_pos ),
              pool.masked_end(),
              tgt,
              target_pos,
              thread_id,
              source );
          }
          else
          {
            connect_to_target_(
              pool.begin(), pool.end(), tgt, target_pos, thread_id, source );
          }
        }
      } // for target_begin
    }
    catch ( std::exception& err )
    {
      // We must create a new exception here, err's lifetime ends at
      // the end of the catch block.
      exceptions_raised_.at( thread_id ) =
        lockPTR< WrappedThreadException >( new WrappedThreadException( err ) );
    }
  } // omp parallel
  // check if any exceptions have been raised
  for ( thread thr = 0; thr < kernel().vp_manager.get_num_threads(); ++thr )
  {
    if ( exceptions_raised_.at( thr ).valid() )
    {
      throw WrappedThreadException( *( exceptions_raised_.at( thr ) ) );
    }
  }
}


template < int D >
void
ConnectionCreator::source_driven_connect_( Layer< D >& source,
  Layer< D >& target,
  GIDCollectionPTR target_gc )
{
  // Source driven connect is actually implemented as target driven,
  // but with displacements computed in the target layer. The Mask has been
  // reversed so that it can be applied to the source instead of the target.
  // For each local target node:
  //  1. Apply (Converse)Mask to source layer
  //  2. For each source node: Compute probability, draw random number, make
  //     connection conditionally

  PoolWrapper_< D > pool;
  if ( mask_.valid() ) // MaskedLayer will be freed by PoolWrapper d'tor
  {
    // By supplying the target layer to the MaskedLayer constructor, the
    // mask is mirrored so it may be applied to the source layer instead
    pool.define(
      new MaskedLayer< D >( source, mask_, allow_oversized_, target ) );
  }
  else
  {
    pool.define( source.get_global_positions_vector() );
  }

  std::vector< lockPTR< WrappedThreadException > > exceptions_raised_(
    kernel().vp_manager.get_num_threads() );

  // We only need to check the first in the GIDCollection
  Node* const first_in_tgt =
    kernel().node_manager.get_node_or_proxy( target_gc->operator[]( 0 ) );
  if ( not first_in_tgt->has_proxies() )
  {
    throw IllegalConnection(
      "Topology Divergent connections"
      " to devices are not possible." );
  }

// sharing specs on next line commented out because gcc 4.2 cannot handle them
#pragma omp parallel // default(none) shared(source, target, masked_layer,
                     // target_begin, target_end)
  {
    const int thread_id = kernel().vp_manager.get_thread_id();
    try
    {
      GIDCollection::const_iterator target_begin = target_gc->local_begin();
      GIDCollection::const_iterator target_end = target_gc->end();

      for ( GIDCollection::const_iterator tgt_it = target_begin;
            tgt_it < target_end;
            ++tgt_it )
      {
        Node* const tgt =
          kernel().node_manager.get_node_or_proxy( ( *tgt_it ).gid, thread_id );

        assert( not tgt->is_proxy() );

        const Position< D > target_pos = target.get_position( ( *tgt_it ).lid );

        if ( mask_.valid() )
        {
<<<<<<< HEAD
          // We do the same as in the target driven case, except that we
          // calculate
          // displacements in the target layer. We therefore send in target as
          // last parameter.
          connect_to_target_( pool.masked_begin( target_pos ),
            pool.masked_end(),
            tgt,
            target_pos,
            thread_id,
            target );
=======

          if ( ( not allow_autapses_ ) and ( iter->second == target_id ) )
          {
            continue;
          }

          if ( rng->drand()
            < kernel_->value(
                target.compute_displacement( iter->first, target_pos ), rng ) )
          {
            double w, d;
            get_parameters_(
              target.compute_displacement( iter->first, target_pos ),
              rng,
              w,
              d );
            kernel().connection_manager.connect( iter->second,
              *tgt_it,
              target_thread,
              synapse_model_,
              dummy_param_,
              d,
              w );
          }
>>>>>>> b8f0fe38
        }
        else
        {
<<<<<<< HEAD
          // We do the same as in the target driven case, except that we
          // calculate
          // displacements in the target layer. We therefore send in target as
          // last parameter.
          connect_to_target_(
            pool.begin(), pool.end(), tgt, target_pos, thread_id, target );
=======

          if ( ( not allow_autapses_ ) and ( iter->second == target_id ) )
          {
            continue;
          }
          double w, d;
          get_parameters_(
            target.compute_displacement( iter->first, target_pos ), rng, w, d );
          kernel().connection_manager.connect( iter->second,
            *tgt_it,
            target_thread,
            synapse_model_,
            dummy_param_,
            d,
            w );
>>>>>>> b8f0fe38
        }

      } // end for
    }
    catch ( std::exception& err )
    {
      // We must create a new exception here, err's lifetime ends at
      // the end of the catch block.
      exceptions_raised_.at( thread_id ) =
        lockPTR< WrappedThreadException >( new WrappedThreadException( err ) );
    }
  } // omp parallel
  // check if any exceptions have been raised
  for ( thread thr = 0; thr < kernel().vp_manager.get_num_threads(); ++thr )
  {
    if ( exceptions_raised_.at( thr ).valid() )
    {
<<<<<<< HEAD
      throw WrappedThreadException( *( exceptions_raised_.at( thr ) ) );
=======

      if ( target_filter_.select_model()
        && ( ( *tgt_it )->get_model_id() != target_filter_.model ) )
      {
        continue;
      }

      index target_id = ( *tgt_it )->get_gid();
      thread target_thread = ( *tgt_it )->get_thread();
      librandom::RngPtr rng = get_vp_rng( target_thread );
      Position< D > target_pos =
        target.get_position( ( *tgt_it )->get_subnet_index() );

      // If there is a kernel, we create connections conditionally,
      // otherwise all sources within the mask are created. Test moved
      // outside the loop for efficiency.
      if ( kernel_.valid() )
      {

        for (
          typename std::vector< std::pair< Position< D >, index > >::iterator
            iter = positions->begin();
          iter != positions->end();
          ++iter )
        {

          if ( ( not allow_autapses_ ) and ( iter->second == target_id ) )
          {
            continue;
          }

          if ( rng->drand()
            < kernel_->value(
                target.compute_displacement( iter->first, target_pos ), rng ) )
          {
            double w, d;
            get_parameters_(
              target.compute_displacement( iter->first, target_pos ),
              rng,
              w,
              d );
            kernel().connection_manager.connect( iter->second,
              *tgt_it,
              target_thread,
              synapse_model_,
              dummy_param_,
              d,
              w );
          }
        }
      }
      else
      {

        for (
          typename std::vector< std::pair< Position< D >, index > >::iterator
            iter = positions->begin();
          iter != positions->end();
          ++iter )
        {

          if ( ( not allow_autapses_ ) and ( iter->second == target_id ) )
          {
            continue;
          }

          double w, d;
          get_parameters_(
            target.compute_displacement( iter->first, target_pos ), rng, w, d );
          kernel().connection_manager.connect( iter->second,
            *tgt_it,
            target_thread,
            synapse_model_,
            dummy_param_,
            d,
            w );
        }
      }
>>>>>>> b8f0fe38
    }
  }
}

template < int D >
void
ConnectionCreator::convergent_connect_( Layer< D >& source,
  Layer< D >& target,
  GIDCollectionPTR target_gc )
{
  if ( number_of_connections_ < 1 )
  {
    return;
  }

  // Convergent connections (fixed fan in)
  //
  // For each local target node:
  // 1. Apply Mask to source layer
  // 2. Compute connection probability for each source position
  // 3. Draw source nodes and make connections

  // We only need to check the first in the GIDCollection
  Node* const first_in_tgt =
    kernel().node_manager.get_node_or_proxy( target_gc->operator[]( 0 ) );
  if ( not first_in_tgt->has_proxies() )
  {
    throw IllegalConnection(
      "Topology Convergent connections"
      " to devices are not possible." );
  }

  GIDCollection::const_iterator target_begin = target_gc->MPI_local_begin();
  GIDCollection::const_iterator target_end = target_gc->end();

  // protect against connecting to devices without proxies
  // we need to do this before creating the first connection to leave
  // the network untouched if any target does not have proxies
  for ( GIDCollection::const_iterator tgt_it = target_begin;
        tgt_it < target_end;
        ++tgt_it )
  {
    Node* const tgt =
      kernel().node_manager.get_node_or_proxy( ( *tgt_it ).gid );

    assert( not tgt->is_proxy() );
  }

  if ( mask_.valid() )
  {
    for ( GIDCollection::const_iterator tgt_it = target_begin;
          tgt_it < target_end;
          ++tgt_it )
    {
      index target_id = ( *tgt_it ).gid;
      Node* const tgt = kernel().node_manager.get_node_or_proxy( target_id );

      thread target_thread = tgt->get_thread();
      librandom::RngPtr rng = get_vp_rng( target_thread );
      Position< D > target_pos = target.get_position( ( *tgt_it ).lid );

      // Get (position,GID) pairs for sources inside mask
      std::vector< std::pair< Position< D >, index > > positions =
        source.get_global_positions_vector(
          mask_, target.get_position( ( *tgt_it ).lid ), allow_oversized_ );

      // We will select `number_of_connections_` sources within the mask.
      // If there is no kernel, we can just draw uniform random numbers,
      // but with a kernel we have to set up a probability distribution
      // function using the Vose class.
      if ( kernel_.valid() )
      {

        std::vector< double > probabilities;

        // Collect probabilities for the sources
        for (
          typename std::vector< std::pair< Position< D >, index > >::iterator
            iter = positions.begin();
          iter != positions.end();
          ++iter )
        {

          probabilities.push_back( kernel_->value(
            source.compute_displacement( target_pos, iter->first ), rng ) );
        }

        if ( positions.empty()
          or ( ( not allow_autapses_ ) and ( positions.size() == 1 )
               and ( positions[ 0 ].second == target_id ) )
          or ( ( not allow_multapses_ )
               and ( positions.size() < number_of_connections_ ) ) )
        {
          std::string msg = String::compose(
            "Global target ID %1: Not enough sources found inside mask",
            target_id );
          throw KernelException( msg.c_str() );
        }

        // A Vose object draws random integers with a non-uniform
        // distribution.
        Vose lottery( probabilities );

        // If multapses are not allowed, we must keep track of which
        // sources have been selected already.
        std::vector< bool > is_selected( positions.size() );

        // Draw `number_of_connections_` sources
        for ( int i = 0; i < ( int ) number_of_connections_; ++i )
        {
          index random_id = lottery.get_random_id( rng );
          if ( ( not allow_multapses_ ) and ( is_selected[ random_id ] ) )
          {
            --i;
            continue;
          }

          index source_id = positions[ random_id ].second;
          if ( ( not allow_autapses_ ) and ( source_id == target_id ) )
          {
            --i;
            continue;
          }
          double w, d;
          get_parameters_( source.compute_displacement(
                             target_pos, positions[ random_id ].first ),
            rng,
            w,
            d );
<<<<<<< HEAD
          kernel().connection_manager.connect(
            source_id, tgt, target_thread, synapse_model_, dummy_params, d, w );
=======
          kernel().connection_manager.connect( source_id,
            *tgt_it,
            target_thread,
            synapse_model_,
            dummy_param_,
            d,
            w );
>>>>>>> b8f0fe38
          is_selected[ random_id ] = true;
        }
      }
      else
      {

        // no kernel

        if ( positions.empty()
          or ( ( not allow_autapses_ ) and ( positions.size() == 1 )
               and ( positions[ 0 ].second == target_id ) )
          or ( ( not allow_multapses_ )
               and ( positions.size() < number_of_connections_ ) ) )
        {
          std::string msg = String::compose(
            "Global target ID %1: Not enough sources found inside mask",
            target_id );
          throw KernelException( msg.c_str() );
        }

        // If multapses are not allowed, we must keep track of which
        // sources have been selected already.
        std::vector< bool > is_selected( positions.size() );

        // Draw `number_of_connections_` sources
        for ( int i = 0; i < ( int ) number_of_connections_; ++i )
        {
          index random_id = rng->ulrand( positions.size() );
          if ( ( not allow_multapses_ ) and ( is_selected[ random_id ] ) )
          {
            --i;
            continue;
          }
          index source_id = positions[ random_id ].second;
          double w, d;
          get_parameters_( source.compute_displacement(
                             target_pos, positions[ random_id ].first ),
            rng,
            w,
            d );
<<<<<<< HEAD
          kernel().connection_manager.connect(
            source_id, tgt, target_thread, synapse_model_, dummy_params, d, w );
=======
          kernel().connection_manager.connect( source_id,
            *tgt_it,
            target_thread,
            synapse_model_,
            dummy_param_,
            d,
            w );
>>>>>>> b8f0fe38
          is_selected[ random_id ] = true;
        }
      }
    }
  }
  else
  {
    // no mask

    // Get (position,GID) pairs for all nodes in source layer
    std::vector< std::pair< Position< D >, index > >* positions =
      source.get_global_positions_vector();

    for ( GIDCollection::const_iterator tgt_it = target_begin;
          tgt_it < target_end;
          ++tgt_it )
    {
      index target_id = ( *tgt_it ).gid;
      Node* const tgt = kernel().node_manager.get_node_or_proxy( target_id );
      thread target_thread = tgt->get_thread();
      librandom::RngPtr rng = get_vp_rng( target_thread );
      Position< D > target_pos = target.get_position( ( *tgt_it ).lid );

      if ( ( positions->size() == 0 )
        or ( ( not allow_autapses_ ) and ( positions->size() == 1 )
             and ( ( *positions )[ 0 ].second == target_id ) )
        or ( ( not allow_multapses_ )
             and ( positions->size() < number_of_connections_ ) ) )
      {
        std::string msg = String::compose(
          "Global target ID %1: Not enough sources found", target_id );
        throw KernelException( msg.c_str() );
      }

      // We will select `number_of_connections_` sources within the mask.
      // If there is no kernel, we can just draw uniform random numbers,
      // but with a kernel we have to set up a probability distribution
      // function using the Vose class.
      if ( kernel_.valid() )
      {

        std::vector< double > probabilities;

        // Collect probabilities for the sources
        for (
          typename std::vector< std::pair< Position< D >, index > >::iterator
            iter = positions->begin();
          iter != positions->end();
          ++iter )
        {
          probabilities.push_back( kernel_->value(
            source.compute_displacement( target_pos, iter->first ), rng ) );
        }

        // A Vose object draws random integers with a non-uniform
        // distribution.
        Vose lottery( probabilities );

        // If multapses are not allowed, we must keep track of which
        // sources have been selected already.
        std::vector< bool > is_selected( positions->size() );

        // Draw `number_of_connections_` sources
        for ( int i = 0; i < ( int ) number_of_connections_; ++i )
        {
          index random_id = lottery.get_random_id( rng );
          if ( ( not allow_multapses_ ) and ( is_selected[ random_id ] ) )
          {
            --i;
            continue;
          }

          index source_id = ( *positions )[ random_id ].second;
          if ( ( not allow_autapses_ ) and ( source_id == target_id ) )
          {
            --i;
            continue;
          }

          Position< D > source_pos = ( *positions )[ random_id ].first;
          double w, d;
          get_parameters_(
            source.compute_displacement( target_pos, source_pos ), rng, w, d );
<<<<<<< HEAD
          kernel().connection_manager.connect(
            source_id, tgt, target_thread, synapse_model_, dummy_params, d, w );
=======
          kernel().connection_manager.connect( source_id,
            *tgt_it,
            target_thread,
            synapse_model_,
            dummy_param_,
            d,
            w );
>>>>>>> b8f0fe38
          is_selected[ random_id ] = true;
        }
      }
      else
      {

        // no kernel

        // If multapses are not allowed, we must keep track of which
        // sources have been selected already.
        std::vector< bool > is_selected( positions->size() );

        // Draw `number_of_connections_` sources
        for ( int i = 0; i < ( int ) number_of_connections_; ++i )
        {
          index random_id = rng->ulrand( positions->size() );
          if ( ( not allow_multapses_ ) and ( is_selected[ random_id ] ) )
          {
            --i;
            continue;
          }

          index source_id = ( *positions )[ random_id ].second;
          if ( ( not allow_autapses_ ) and ( source_id == target_id ) )
          {
            --i;
            continue;
          }

          Position< D > source_pos = ( *positions )[ random_id ].first;
          double w, d;
          get_parameters_(
            source.compute_displacement( target_pos, source_pos ), rng, w, d );
<<<<<<< HEAD
          kernel().connection_manager.connect(
            source_id, tgt, target_thread, synapse_model_, dummy_params, d, w );
=======
          kernel().connection_manager.connect( source_id,
            *tgt_it,
            target_thread,
            synapse_model_,
            dummy_param_,
            d,
            w );
>>>>>>> b8f0fe38
          is_selected[ random_id ] = true;
        }
      }
    }
  }
}


template < int D >
void
ConnectionCreator::divergent_connect_( Layer< D >& source,
  Layer< D >& target,
  GIDCollectionPTR target_gc )
{
  if ( number_of_connections_ < 1 )
  {
    return;
  }

  // protect against connecting to devices without proxies
  // we need to do this before creating the first connection to leave
  // the network untouched if any target does not have proxies

  // We only need to check the first in the GIDCollection
  Node* const first_in_tgt =
    kernel().node_manager.get_node_or_proxy( target_gc->operator[]( 0 ) );
  if ( not first_in_tgt->has_proxies() )
  {
    throw IllegalConnection(
      "Topology Divergent connections"
      " to devices are not possible." );
  }

  GIDCollection::const_iterator target_begin = target_gc->MPI_local_begin();
  GIDCollection::const_iterator target_end = target_gc->end();

  for ( GIDCollection::const_iterator tgt_it = target_begin;
        tgt_it < target_end;
        ++tgt_it )
  {
    Node* const tgt =
      kernel().node_manager.get_node_or_proxy( ( *tgt_it ).gid );

    assert( not tgt->is_proxy() );
  }

  // Divergent connections (fixed fan out)
  //
  // For each (global) source: (All connections made on all mpi procs)
  // 1. Apply mask to global targets
  // 2. If using kernel: Compute connection probability for each global target
  // 3. Draw connections to make using global rng

  MaskedLayer< D > masked_target( target, mask_, allow_oversized_ );

  std::vector< std::pair< Position< D >, index > >* sources =
    source.get_global_positions_vector();

  for (
    typename std::vector< std::pair< Position< D >, index > >::iterator src_it =
      sources->begin();
    src_it != sources->end();
    ++src_it )
  {

    Position< D > source_pos = src_it->first;
    index source_id = src_it->second;
    std::vector< index > targets;
    std::vector< Position< D > > displacements;
    std::vector< double > probabilities;

    // Find potential targets and probabilities

    for ( typename Ntree< D, index >::masked_iterator tgt_it =
            masked_target.begin( source_pos );
          tgt_it != masked_target.end();
          ++tgt_it )
    {

      if ( ( not allow_autapses_ ) and ( source_id == tgt_it->second ) )
      {
        continue;
      }

      Position< D > target_displ =
        target.compute_displacement( source_pos, tgt_it->first );
      librandom::RngPtr rng = get_global_rng();

      targets.push_back( tgt_it->second );
      displacements.push_back( target_displ );

      if ( kernel_.valid() )
      {
        probabilities.push_back( kernel_->value( target_displ, rng ) );
      }
      else
      {
        probabilities.push_back( 1.0 );
      }
    }

    if ( targets.empty()
      or ( ( not allow_multapses_ )
           and ( targets.size() < number_of_connections_ ) ) )
    {
      std::string msg = String::compose(
        "Global source ID %1: Not enough targets found", source_id );
      throw KernelException( msg.c_str() );
    }

    // Draw targets.  A Vose object draws random integers with a
    // non-uniform distribution.
    Vose lottery( probabilities );

    // If multapses are not allowed, we must keep track of which
    // targets have been selected already.
    std::vector< bool > is_selected( targets.size() );

    // Draw `number_of_connections_` targets
    for ( long i = 0; i < ( long ) number_of_connections_; ++i )
    {
      index random_id = lottery.get_random_id( get_global_rng() );
      if ( ( not allow_multapses_ ) and ( is_selected[ random_id ] ) )
      {
        --i;
        continue;
      }
      is_selected[ random_id ] = true;
      Position< D > target_displ = displacements[ random_id ];
      index target_id = targets[ random_id ];

      double w, d;
      get_parameters_( target_displ, get_global_rng(), w, d );

      // We bail out for non-local neurons only now after all possible
      // random numbers haven been drawn. Bailing out any earlier may lead
      // to desynchronized global rngs.
      if ( not kernel().node_manager.is_local_gid( target_id ) )
      {
        continue;
      }

      Node* target_ptr = kernel().node_manager.get_node_or_proxy( target_id );
      kernel().connection_manager.connect( source_id,
        target_ptr,
        target_ptr->get_thread(),
        synapse_model_,
        dummy_param_,
        d,
        w );
    }
  }
}

} // namespace nest

#endif<|MERGE_RESOLUTION|>--- conflicted
+++ resolved
@@ -333,7 +333,6 @@
 
         if ( mask_.valid() )
         {
-<<<<<<< HEAD
           // We do the same as in the target driven case, except that we
           // calculate
           // displacements in the target layer. We therefore send in target as
@@ -344,59 +343,15 @@
             target_pos,
             thread_id,
             target );
-=======
-
-          if ( ( not allow_autapses_ ) and ( iter->second == target_id ) )
-          {
-            continue;
-          }
-
-          if ( rng->drand()
-            < kernel_->value(
-                target.compute_displacement( iter->first, target_pos ), rng ) )
-          {
-            double w, d;
-            get_parameters_(
-              target.compute_displacement( iter->first, target_pos ),
-              rng,
-              w,
-              d );
-            kernel().connection_manager.connect( iter->second,
-              *tgt_it,
-              target_thread,
-              synapse_model_,
-              dummy_param_,
-              d,
-              w );
-          }
->>>>>>> b8f0fe38
         }
         else
         {
-<<<<<<< HEAD
           // We do the same as in the target driven case, except that we
           // calculate
           // displacements in the target layer. We therefore send in target as
           // last parameter.
           connect_to_target_(
             pool.begin(), pool.end(), tgt, target_pos, thread_id, target );
-=======
-
-          if ( ( not allow_autapses_ ) and ( iter->second == target_id ) )
-          {
-            continue;
-          }
-          double w, d;
-          get_parameters_(
-            target.compute_displacement( iter->first, target_pos ), rng, w, d );
-          kernel().connection_manager.connect( iter->second,
-            *tgt_it,
-            target_thread,
-            synapse_model_,
-            dummy_param_,
-            d,
-            w );
->>>>>>> b8f0fe38
         }
 
       } // end for
@@ -414,88 +369,7 @@
   {
     if ( exceptions_raised_.at( thr ).valid() )
     {
-<<<<<<< HEAD
       throw WrappedThreadException( *( exceptions_raised_.at( thr ) ) );
-=======
-
-      if ( target_filter_.select_model()
-        && ( ( *tgt_it )->get_model_id() != target_filter_.model ) )
-      {
-        continue;
-      }
-
-      index target_id = ( *tgt_it )->get_gid();
-      thread target_thread = ( *tgt_it )->get_thread();
-      librandom::RngPtr rng = get_vp_rng( target_thread );
-      Position< D > target_pos =
-        target.get_position( ( *tgt_it )->get_subnet_index() );
-
-      // If there is a kernel, we create connections conditionally,
-      // otherwise all sources within the mask are created. Test moved
-      // outside the loop for efficiency.
-      if ( kernel_.valid() )
-      {
-
-        for (
-          typename std::vector< std::pair< Position< D >, index > >::iterator
-            iter = positions->begin();
-          iter != positions->end();
-          ++iter )
-        {
-
-          if ( ( not allow_autapses_ ) and ( iter->second == target_id ) )
-          {
-            continue;
-          }
-
-          if ( rng->drand()
-            < kernel_->value(
-                target.compute_displacement( iter->first, target_pos ), rng ) )
-          {
-            double w, d;
-            get_parameters_(
-              target.compute_displacement( iter->first, target_pos ),
-              rng,
-              w,
-              d );
-            kernel().connection_manager.connect( iter->second,
-              *tgt_it,
-              target_thread,
-              synapse_model_,
-              dummy_param_,
-              d,
-              w );
-          }
-        }
-      }
-      else
-      {
-
-        for (
-          typename std::vector< std::pair< Position< D >, index > >::iterator
-            iter = positions->begin();
-          iter != positions->end();
-          ++iter )
-        {
-
-          if ( ( not allow_autapses_ ) and ( iter->second == target_id ) )
-          {
-            continue;
-          }
-
-          double w, d;
-          get_parameters_(
-            target.compute_displacement( iter->first, target_pos ), rng, w, d );
-          kernel().connection_manager.connect( iter->second,
-            *tgt_it,
-            target_thread,
-            synapse_model_,
-            dummy_param_,
-            d,
-            w );
-        }
-      }
->>>>>>> b8f0fe38
     }
   }
 }
@@ -625,18 +499,8 @@
             rng,
             w,
             d );
-<<<<<<< HEAD
           kernel().connection_manager.connect(
-            source_id, tgt, target_thread, synapse_model_, dummy_params, d, w );
-=======
-          kernel().connection_manager.connect( source_id,
-            *tgt_it,
-            target_thread,
-            synapse_model_,
-            dummy_param_,
-            d,
-            w );
->>>>>>> b8f0fe38
+            source_id, tgt, target_thread, synapse_model_, dummy_param_, d, w );
           is_selected[ random_id ] = true;
         }
       }
@@ -677,18 +541,8 @@
             rng,
             w,
             d );
-<<<<<<< HEAD
           kernel().connection_manager.connect(
-            source_id, tgt, target_thread, synapse_model_, dummy_params, d, w );
-=======
-          kernel().connection_manager.connect( source_id,
-            *tgt_it,
-            target_thread,
-            synapse_model_,
-            dummy_param_,
-            d,
-            w );
->>>>>>> b8f0fe38
+            source_id, tgt, target_thread, synapse_model_, dummy_param_, d, w );
           is_selected[ random_id ] = true;
         }
       }
@@ -772,18 +626,8 @@
           double w, d;
           get_parameters_(
             source.compute_displacement( target_pos, source_pos ), rng, w, d );
-<<<<<<< HEAD
           kernel().connection_manager.connect(
-            source_id, tgt, target_thread, synapse_model_, dummy_params, d, w );
-=======
-          kernel().connection_manager.connect( source_id,
-            *tgt_it,
-            target_thread,
-            synapse_model_,
-            dummy_param_,
-            d,
-            w );
->>>>>>> b8f0fe38
+            source_id, tgt, target_thread, synapse_model_, dummy_param_, d, w );
           is_selected[ random_id ] = true;
         }
       }
@@ -817,18 +661,8 @@
           double w, d;
           get_parameters_(
             source.compute_displacement( target_pos, source_pos ), rng, w, d );
-<<<<<<< HEAD
           kernel().connection_manager.connect(
-            source_id, tgt, target_thread, synapse_model_, dummy_params, d, w );
-=======
-          kernel().connection_manager.connect( source_id,
-            *tgt_it,
-            target_thread,
-            synapse_model_,
-            dummy_param_,
-            d,
-            w );
->>>>>>> b8f0fe38
+            source_id, tgt, target_thread, synapse_model_, dummy_param_, d, w );
           is_selected[ random_id ] = true;
         }
       }
