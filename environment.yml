# Conda environment specification for NEST Simulator.
#
# This file specifies a conda environment for those who would
# like to compile NEST or build NEST documentation themselves.
# If you just want to execute NEST, you should install NEST
# directly as described in https://www.nest-simulator.org/installation.
#
# The environment specification below is comprehensive: it includes
# all packages required to build and run NEST with OpenMP and MPI
# parallelization, GSL-dependent models, NumPy and Pandas-dependent
# features of PyNEST and examples requiring Matplotlib, and to run
# the NEST testsuite. It also comprises all tools required to build
# NEST documentation and to run NEST Server. The required Python
# packages are divided in separate requirements files and marked in
# separate sections below so you can remove them if you would like a
# leaner environment.
#
# NOTE: libneurosim, MUSIC and SIONLib are not included in this environment.
#
# To create an environment from this file, run
#
#     conda env create --name <my_env_name> --file environment.yml
#
# where <my_env_name> is a name of your choice.

channels:
  - conda-forge

dependencies:

  - python >= 3.10
  - pip

<<<<<<< HEAD
  # Building NEST -----------
  - cmake >= 3.19
  - cython
=======
  - cmake >= 3.19
>>>>>>> c61ac02f
  - openmpi
  - boost >= 1.69
  - gsl >= 1.11
  - libtool
  - readline
  - hdf5
  - cppcheck
  - doxygen
  - graphviz

  # mpi4py must be installed by conda in order to automatically find the path
  # to OpenMPI installed by conda. Note that mpi4py also is included in
  # requirements_pynest.txt in case someone wants to build an environment
  # without conda. When this conda environment is built, the pip installation
  # of mpi4py will be skipped since it is already installed by conda.
  - mpi4py

  - pip:

    # To build and work with PyNEST
    - -r requirements_pynest.txt

    # To run NEST testsuite
    - -r requirements_testing.txt

<<<<<<< HEAD
  # PIP dependencies -- do not delete
  - pip:
    # For testsuite
    - junitparser >= 2
    - clang-format == 17.0.4
    # For documentation
    - example
    - Image
    - sphinx_autobuild
    - sphinx-copybutton
    - sphinx_design
    - sphinx_gallery
    - sphinx-material
    - sphinx-tabs
    - sphinx-notfound-page
    - sphinxcontrib-mermaid
=======
    # To build NEST documentation
    - -r requirements_docs.txt

    # To run NEST Server
    - -r requirements_nest_server.txt
>>>>>>> c61ac02f
<|MERGE_RESOLUTION|>--- conflicted
+++ resolved
@@ -31,13 +31,7 @@
   - python >= 3.10
   - pip
 
-<<<<<<< HEAD
-  # Building NEST -----------
   - cmake >= 3.19
-  - cython
-=======
-  - cmake >= 3.19
->>>>>>> c61ac02f
   - openmpi
   - boost >= 1.69
   - gsl >= 1.11
@@ -63,27 +57,8 @@
     # To run NEST testsuite
     - -r requirements_testing.txt
 
-<<<<<<< HEAD
-  # PIP dependencies -- do not delete
-  - pip:
-    # For testsuite
-    - junitparser >= 2
-    - clang-format == 17.0.4
-    # For documentation
-    - example
-    - Image
-    - sphinx_autobuild
-    - sphinx-copybutton
-    - sphinx_design
-    - sphinx_gallery
-    - sphinx-material
-    - sphinx-tabs
-    - sphinx-notfound-page
-    - sphinxcontrib-mermaid
-=======
     # To build NEST documentation
     - -r requirements_docs.txt
 
     # To run NEST Server
-    - -r requirements_nest_server.txt
->>>>>>> c61ac02f
+    - -r requirements_nest_server.txt