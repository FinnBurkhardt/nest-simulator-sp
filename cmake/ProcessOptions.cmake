# cmake/ProcessOptions.cmake
#
# This file is part of NEST.
#
# Copyright (C) 2004 The NEST Initiative
#
# NEST is free software: you can redistribute it and/or modify
# it under the terms of the GNU General Public License as published by
# the Free Software Foundation, either version 2 of the License, or
# (at your option) any later version.
#
# NEST is distributed in the hope that it will be useful,
# but WITHOUT ANY WARRANTY; without even the implied warranty of
# MERCHANTABILITY or FITNESS FOR A PARTICULAR PURPOSE.  See the
# GNU General Public License for more details.
#
# You should have received a copy of the GNU General Public License
# along with NEST.  If not, see <http://www.gnu.org/licenses/>.

# Here all user defined options will be processed.

# add custom warnings and optimizations
function( NEST_PROCESS_WITH_OPTIMIZE )
  if ( with-optimize )
    if ( with-optimize STREQUAL "ON" )
      set( with-optimize "-O2" )
    endif ()
    foreach ( flag ${with-optimize} )
      set( CMAKE_C_FLAGS "${CMAKE_C_FLAGS} ${flag}" PARENT_SCOPE )
      set( CMAKE_CXX_FLAGS "${CMAKE_CXX_FLAGS} ${flag}" PARENT_SCOPE )
    endforeach ()
  endif ()
endfunction()

function( NEST_PROCESS_VERSION_SUFFIX )
  if ( with-version-suffix )
    foreach ( flag ${with-version-suffix} )
      set( NEST_VERSION_SUFFIX "${flag}" PARENT_SCOPE )
    endforeach ()
  endif ()
endfunction()

function( NEST_PROCESS_WITH_DEBUG )
  if ( with-debug )
    if ( with-debug STREQUAL "ON" )
      set( with-debug "-g" )
    endif ()
    foreach ( flag ${with-debug} )
      set( CMAKE_C_FLAGS "${CMAKE_C_FLAGS} ${flag}" PARENT_SCOPE )
      set( CMAKE_CXX_FLAGS "${CMAKE_CXX_FLAGS} ${flag}" PARENT_SCOPE )
    endforeach ()
  endif ()
endfunction()

function( NEST_PROCESS_WITH_INTEL_COMPILER_FLAGS )
  if ( NOT with-intel-compiler-flags )
    set( with-intel-compiler-flags "-fp-model strict" )
  endif ()
  if ("${CMAKE_C_COMPILER_ID}" STREQUAL "Intel")
  foreach ( flag ${with-intel-compiler-flags} )
    set( CMAKE_C_FLAGS "${CMAKE_C_FLAGS} ${flag}" PARENT_SCOPE )
  endforeach ()
  endif ()
  if ("${CMAKE_CXX_COMPILER_ID}" STREQUAL "Intel")
    foreach ( flag ${with-intel-compiler-flags} )
      set( CMAKE_CXX_FLAGS "${CMAKE_CXX_FLAGS} ${flag}" PARENT_SCOPE )
    endforeach ()
  endif ()
endfunction()

function( NEST_PROCESS_WITH_WARNING )
  if ( with-warning )
    if ( with-warning STREQUAL "ON" )
      if ( NOT k-computer STREQUAL "ON" )
        set( with-warning "-Wall" )
      else()
        set( with-warning "" )
      endif()
    endif ()
    foreach ( flag ${with-warning} )
      set( CMAKE_C_FLAGS "${CMAKE_C_FLAGS} ${flag}" PARENT_SCOPE )
      set( CMAKE_CXX_FLAGS "${CMAKE_CXX_FLAGS} ${flag}" PARENT_SCOPE )
    endforeach ()
  endif ()
endfunction()

function( NEST_PROCESS_WITH_LIBRARIES )
  if ( with-libraries )
    if ( with-libraries STREQUAL "ON" )
      message( FATAL_ERROR "-Dwith-libraries requires full library paths." )
    endif ()
    foreach ( lib ${with-libraries} )
      if ( EXISTS "${lib}" )
        link_libraries( "${lib}" )
      else ()
        message( FATAL_ERROR "Library '${lib}' does not exist!" )
      endif ()
    endforeach ()
  endif ()
endfunction()

function( NEST_PROCESS_WITH_INCLUDES )
  if ( with-includes )
    if ( with-includes STREQUAL "ON" )
      message( FATAL_ERROR "-Dwith-includes requires full paths." )
    endif ()
    foreach ( inc ${with-includes} )
      if ( IS_DIRECTORY "${inc}" )
        include_directories( "${inc}" )
      else ()
        message( FATAL_ERROR "Include path '${inc}' does not exist!" )
      endif ()
    endforeach ()
  endif ()
endfunction()

function( NEST_PROCESS_WITH_DEFINES )
  if ( with-defines )
    if ( with-defines STREQUAL "ON" )
      message( FATAL_ERROR "-Dwith-defines requires compiler defines -DXYZ=... ." )
    endif ()
    foreach ( def ${with-defines} )
      if ( "${def}" MATCHES "^-D.*" )
        add_definitions( "${def}" )
      else ()
        message( FATAL_ERROR "Define '${def}' does not match '-D.*' !" )
      endif ()
    endforeach ()
  endif ()
endfunction()

function( NEST_PROCESS_K_COMPUTER )
  # is set in the Fujitsu-Sparc64.cmake file
  if ( k-computer )
    set( IS_K ON PARENT_SCOPE )
    # need alternative tokens command to compile NEST
    set( CMAKE_C_FLAGS "${CMAKE_C_FLAGS} --alternative_tokens" PARENT_SCOPE )
    # FCC accepts GNU flags when -Xg is supplied
    set( CMAKE_CXX_FLAGS "${CMAKE_CXX_FLAGS} -Xg --alternative_tokens" PARENT_SCOPE )
  endif ()
endfunction()

function( NEST_PROCESS_ENABLE_BLUEGENE )
  # is set in the BlueGeneQ.cmake file
  if ( enable-bluegene )
    if ( ${enable-bluegene} STREQUAL "L" )
      set( IS_BLUEGENE_L ON PARENT_SCOPE )
    elseif ( ${enable-bluegene} STREQUAL "P" )
      set( IS_BLUEGENE_P ON PARENT_SCOPE )
    elseif ( ${enable-bluegene} STREQUAL "Q" )
      set( IS_BLUEGENE_Q ON PARENT_SCOPE )
    else ()
      message( FATAL_ERROR "Only L/P/Q is allowed for enable-bluegene." )
    endif ()
    set( IS_BLUEGENE ON PARENT_SCOPE )
  else ()
    set( IS_BLUEGENE OFF PARENT_SCOPE )
  endif ()
endfunction()

function( NEST_GET_COLOR_FLAGS )
    set( NEST_C_COLOR_FLAGS "" PARENT_SCOPE )
    set( NEST_CXX_COLOR_FLAGS "" PARENT_SCOPE )

    # add colored output from gcc
    if ( CMAKE_C_COMPILER_ID STREQUAL "GNU" )
      if ( NOT CMAKE_C_COMPILER_VERSION VERSION_LESS "4.9" )
        set( NEST_C_COLOR_FLAGS "-fdiagnostics-color=auto" PARENT_SCOPE )
      endif ()
    endif ()
    if ( CMAKE_CXX_COMPILER_ID STREQUAL "GNU" )
      if ( NOT CMAKE_CXX_COMPILER_VERSION VERSION_LESS "4.9" )
        set( NEST_CXX_COLOR_FLAGS "-fdiagnostics-color=auto" PARENT_SCOPE )
      endif ()
    endif ()
endfunction()

function( NEST_PROCESS_STATIC_LIBRARIES )
  # build static or shared libraries
  if ( static-libraries )

    if ( with-readline )
      message( FATAL_ERROR "-Dstatic-libraries=ON requires -Dwith-readline=OFF" )
    endif ()

    set( BUILD_SHARED_LIBS OFF PARENT_SCOPE )
    # set RPATH stuff
    set( CMAKE_SKIP_RPATH TRUE PARENT_SCOPE )

    if ( UNIX OR APPLE )
      # On Linux .a is the static library suffix, on Mac OS X .lib can also
      # be used, so we'll add both to the preference list.
      set( CMAKE_FIND_LIBRARY_SUFFIXES ".a;.lib;.dylib;.so" PARENT_SCOPE )
    endif ()

    if ( Fugaku )
    set( CMAKE_CXX_FLAGS "${CMAKE_CXX_FLAGS} -Bstatic" PARENT_SCOPE )
    else()
    set( CMAKE_CXX_FLAGS "${CMAKE_CXX_FLAGS} -static" PARENT_SCOPE )
    endif()

  else ()
    set( BUILD_SHARED_LIBS ON PARENT_SCOPE )

    # set RPATH stuff
    set( CMAKE_SKIP_RPATH FALSE PARENT_SCOPE )
    # use, i.e. don't skip the full RPATH for the build tree
    set( CMAKE_SKIP_BUILD_RPATH FALSE PARENT_SCOPE )
    # on OS X
    set( CMAKE_MACOSX_RPATH ON PARENT_SCOPE )

    # when building, don't use the install RPATH already
    # (but later on when installing)
    set( CMAKE_BUILD_WITH_INSTALL_RPATH FALSE PARENT_SCOPE )

    # set run-time search path (RPATH) so that dynamic libraries in ``lib/nest`` can be located

    # Note: "$ORIGIN" (on Linux) and "@loader_path" (on MacOS) are not CMake variables, but special keywords for the
    # Linux resp. the macOS dynamic loader. They refer to the path in which the object is located, e.g.
    # ``${CMAKE_INSTALL_PREFIX}/bin`` for the nest and sli executables, ``${CMAKE_INSTALL_PREFIX}/lib/nest`` for all
    # dynamic libraries except PyNEST (libnestkernel.so, etc.), and  something like
    # ``${CMAKE_INSTALL_PREFIX}/lib/python3.x/site-packages/nest`` for ``pynestkernel.so``. The RPATH is relative to
    # this origin, so the binary ``bin/nest`` can find the files in the relative location ``../lib/nest``, and
    # similarly for PyNEST and the other libraries. For simplicity, we set all the possibilities on all generated
    # objects.

    # PyNEST can only act as an entry point; it does not need to be included in the other objects' RPATH itself.

    if ( APPLE )
      set( CMAKE_INSTALL_RPATH
          # for binaries
          "@loader_path/../${CMAKE_INSTALL_LIBDIR}/nest"
          # for libraries (except pynestkernel)
          "@loader_path/../../${CMAKE_INSTALL_LIBDIR}/nest"
          # for pynestkernel: origin at <prefix>/lib/python3.x/site-packages/nest
          "@loader_path/../../../nest"
          PARENT_SCOPE )
    else ()
      set( CMAKE_INSTALL_RPATH
          # for binaries
          "\$ORIGIN/../${CMAKE_INSTALL_LIBDIR}/nest"
          # for libraries (except pynestkernel)
          "\$ORIGIN/../../${CMAKE_INSTALL_LIBDIR}/nest"
          # for pynestkernel: origin at <prefix>/lib/python3.x/site-packages/nest
          "\$ORIGIN/../../../nest"
          PARENT_SCOPE )
    endif ()

    # add the automatically determined parts of the RPATH
    # which point to directories outside the build tree to the install RPATH
    set( CMAKE_INSTALL_RPATH_USE_LINK_PATH TRUE PARENT_SCOPE )

    if ( UNIX OR APPLE )
      # reverse the search order for lib extensions
      set( CMAKE_FIND_LIBRARY_SUFFIXES ".so;.dylib;.a;.lib" PARENT_SCOPE )
    endif ()
  endif ()
endfunction()

function( NEST_PROCESS_EXTERNAL_MODULES )
  if ( external-modules )
    # headers from external modules will be installed here
    include_directories( "${CMAKE_INSTALL_FULL_INCLUDEDIR}" )

    # put all external libs into this variable
    set( EXTERNAL_MODULE_LIBRARIES )
    # put all external headers into this variable
    set( EXTERNAL_MODULE_INCLUDES )
    foreach ( mod ${external-modules} )
      # find module header
      find_file( ${mod}_EXT_MOD_INCLUDE
          NAMES ${mod}module.h
          HINTS "${CMAKE_INSTALL_FULL_INCLUDEDIR}/${mod}module"
          )
      if ( ${mod}_EXT_MOD_INCLUDE STREQUAL "${mod}_EXT_MOD_INCLUDE-NOTFOUND" )
        message( FATAL_ERROR "Cannot find header for external module '${mod}'. "
          "Should be '${CMAKE_INSTALL_FULL_INCLUDEDIR}/${mod}module/${mod}module.h' ." )
      endif ()
      list( APPEND EXTERNAL_MODULE_INCLUDES ${${mod}_EXT_MOD_INCLUDE} )

      # find module library
      find_library( ${mod}_EXT_MOD_LIBRARY
          NAMES ${mod}module
          HINTS "${CMAKE_INSTALL_FULL_LIBDIR}/nest"
          )
      if ( ${mod}_EXT_MOD_LIBRARY STREQUAL "${mod}_EXT_MOD_LIBRARY-NOTFOUND" )
        message( FATAL_ERROR "Cannot find library for external module '${mod}'." )
      endif ()
      list( APPEND EXTERNAL_MODULE_LIBRARIES "${${mod}_EXT_MOD_LIBRARY}" )
    endforeach ()

    set( EXTERNAL_MODULE_LIBRARIES ${EXTERNAL_MODULE_LIBRARIES} PARENT_SCOPE )
    set( EXTERNAL_MODULE_INCLUDES ${EXTERNAL_MODULE_INCLUDES} PARENT_SCOPE )
  endif ()
endfunction()

function( NEST_PROCESS_TICS_PER_MS )
  # Set tics per ms / step
  if ( tics_per_ms )
    set( HAVE_TICS_PER_MS ON PARENT_SCOPE )
  endif ()
endfunction()

function( NEST_PROCESS_TICS_PER_STEP )
  if ( tics_per_step )
    set( HAVE_TICS_PER_STEP ON PARENT_SCOPE )
  endif ()
endfunction()

function( NEST_PROCESS_WITH_PS_ARRAY )
  if ( with-ps-arrays )
    set( PS_ARRAYS ON PARENT_SCOPE )
  endif ()
endfunction()

# Depending on the user options, we search for required libraries and include dirs.

function( NEST_PROCESS_WITH_LIBLTDL )
  # Only find libLTDL if we link dynamically
  set( HAVE_LIBLTDL OFF PARENT_SCOPE )
  if ( with-ltdl AND NOT static-libraries )
    if ( NOT ${with-ltdl} STREQUAL "ON" )
      # a path is set
      set( LTDL_ROOT_DIR "${with-ltdl}" )
    endif ()

    find_package( LTDL )
    if ( LTDL_FOUND )
      set( HAVE_LIBLTDL ON PARENT_SCOPE )
      # export found variables to parent scope
      set( LTDL_FOUND ON PARENT_SCOPE )
      set( LTDL_LIBRARIES "${LTDL_LIBRARIES}" PARENT_SCOPE )
      set( LTDL_INCLUDE_DIRS "${LTDL_INCLUDE_DIRS}" PARENT_SCOPE )
      set( LTDL_VERSION "${LTDL_VERSION}" PARENT_SCOPE )

      include_directories( ${LTDL_INCLUDE_DIRS} )
      # is linked in nestkernel/CMakeLists.txt
    endif ()
  endif ()
endfunction()

function( NEST_PROCESS_WITH_READLINE )
  # Find readline
  set( HAVE_READLINE OFF PARENT_SCOPE )
  if ( with-readline )
    if ( NOT ${with-readline} STREQUAL "ON" )
      # a path is set
      set( READLINE_ROOT_DIR "${with-readline}" )
    endif ()

    find_package( Readline )
    if ( READLINE_FOUND )
      set( HAVE_READLINE ON PARENT_SCOPE )
      # export found variables to parent scope
      set( READLINE_FOUND "${READLINE_FOUND}" PARENT_SCOPE )
      set( READLINE_LIBRARIES "${READLINE_LIBRARIES}" PARENT_SCOPE )
      set( READLINE_INCLUDE_DIRS "${READLINE_INCLUDE_DIRS}" PARENT_SCOPE )
      set( READLINE_VERSION "${READLINE_VERSION}" PARENT_SCOPE )

      include_directories( ${READLINE_INCLUDE_DIRS} )
      # is linked in sli/CMakeLists.txt
    endif ()
  endif ()
endfunction()

function( NEST_PROCESS_WITH_GSL )
  # Find GSL
  set( HAVE_GSL OFF PARENT_SCOPE )
  if ( with-gsl )
    if ( NOT ${with-gsl} STREQUAL "ON" )
      # if set, use this prefix
      set( GSL_ROOT_DIR "${with-gsl}" )
    endif ()

    find_package( GSL )

    # only allow GSL 1.11 and later
    if ( GSL_FOUND AND ( "${GSL_VERSION}" VERSION_GREATER "1.11"
        OR "${GSL_VERSION}" VERSION_EQUAL "1.11" ))
      set( HAVE_GSL ON PARENT_SCOPE )

      # export found variables to parent scope
      set( GSL_VERSION "${GSL_VERSION}" PARENT_SCOPE )
      set( GSL_LIBRARIES "${GSL_LIBRARIES}" PARENT_SCOPE )
      set( GSL_INCLUDE_DIRS "${GSL_INCLUDE_DIRS}" PARENT_SCOPE )

      include_directories( ${GSL_INCLUDE_DIRS} )
      # is linked in libnestutil/CMakeLists.txt
    endif ()
  endif ()
endfunction()

function( NEST_PROCESS_WITH_PYTHON )
  # Find Python
  set( HAVE_PYTHON OFF PARENT_SCOPE )
  if ( ${with-python} STREQUAL "2" )
    message( FATAL_ERROR "Python 2 is not supported anymore, please use Python 3 by setting with-python=ON" )
  elseif ( ${with-python} STREQUAL "ON" )

    # Localize the Python interpreter
    find_package( PythonInterp 3 REQUIRED )

    if ( PYTHONINTERP_FOUND )
      set( PYTHONINTERP_FOUND "${PYTHONINTERP_FOUND}" PARENT_SCOPE )
      set( PYTHON_EXECUTABLE ${PYTHON_EXECUTABLE} PARENT_SCOPE )
      set( PYTHON ${PYTHON_EXECUTABLE} PARENT_SCOPE )
      set( PYTHON_VERSION ${PYTHON_VERSION_STRING} PARENT_SCOPE )

      # Localize Python lib/header files and make sure that their version matches
      # the Python interpreter version !
      find_package( PythonLibs ${PYTHON_VERSION_STRING} EXACT )
      if ( PYTHONLIBS_FOUND )
        set( HAVE_PYTHON ON PARENT_SCOPE )
        # export found variables to parent scope
        set( PYTHONLIBS_FOUND "${PYTHONLIBS_FOUND}" PARENT_SCOPE )
        set( PYTHON_INCLUDE_DIRS "${PYTHON_INCLUDE_DIRS}" PARENT_SCOPE )
        set( PYTHON_LIBRARIES "${PYTHON_LIBRARIES}" PARENT_SCOPE )

        if ( cythonize-pynest )
          find_package( Cython )
          if ( CYTHON_FOUND )
            # confirmed not working: 0.15.1
            # confirmed working: 0.19.2+
            # in between unknown
            if ( CYTHON_VERSION VERSION_LESS "0.19.2" )
              message( FATAL_ERROR "Your Cython version is too old. Please install "
                                   "newer version (0.19.2+)" )
            endif ()

            # export found variables to parent scope
            set( CYTHON_FOUND "${CYTHON_FOUND}" PARENT_SCOPE )
            set( CYTHON_EXECUTABLE "${CYTHON_EXECUTABLE}" PARENT_SCOPE )
            set( CYTHON_VERSION "${CYTHON_VERSION}" PARENT_SCOPE )
          endif ()
        endif ()
        set( PYEXECDIR "${CMAKE_INSTALL_LIBDIR}/python${PYTHON_VERSION_MAJOR}.${PYTHON_VERSION_MINOR}/site-packages" PARENT_SCOPE )
      endif ()
    endif ()
  elseif ( ${with-python} STREQUAL "OFF" )
  else ()
    message( FATAL_ERROR "Invalid option: -Dwith-python=" ${with-python} )
  endif ()
endfunction()

function( NEST_PROCESS_WITH_OPENMP )
  # Find OPENMP
  if ( with-openmp )
    if ( NOT "${with-openmp}" STREQUAL "ON" )
      message( STATUS "Set OpenMP argument: ${with-openmp}")
      # set variables in this scope
      set( OPENMP_FOUND ON )
      set( OpenMP_C_FLAGS "${with-openmp}" )
      set( OpenMP_CXX_FLAGS "${with-openmp}" )
    else ()
      find_package( OpenMP )
    endif ()
    if ( OPENMP_FOUND )
      # export found variables to parent scope
      set( OPENMP_FOUND "${OPENMP_FOUND}" PARENT_SCOPE )
      set( OpenMP_C_FLAGS "${OpenMP_C_FLAGS}" PARENT_SCOPE )
      set( OpenMP_CXX_FLAGS "${OpenMP_CXX_FLAGS}" PARENT_SCOPE )
      # set flags
      set( CMAKE_C_FLAGS "${CMAKE_C_FLAGS} ${OpenMP_C_FLAGS}" PARENT_SCOPE )
      set( CMAKE_CXX_FLAGS "${CMAKE_CXX_FLAGS} ${OpenMP_CXX_FLAGS}" PARENT_SCOPE )
    else()
      message( FATAL_ERROR "CMake can not find OpenMP." )
    endif ()
  endif ()

  # Provide a dummy OpenMP::OpenMP_CXX if no OpenMP or if flags explicitly
  # given. Needed to avoid problems where OpenMP::OpenMP_CXX is used.
  if ( NOT TARGET OpenMP::OpenMP_CXX )
    add_library(OpenMP::OpenMP_CXX INTERFACE IMPORTED)
  endif()

endfunction()

function( NEST_PROCESS_WITH_MPI )
  # Find MPI
  set( HAVE_MPI OFF PARENT_SCOPE )
  if ( with-mpi )
    find_package( MPI )
    if ( MPI_CXX_FOUND )
      set( HAVE_MPI ON PARENT_SCOPE )

      set( CMAKE_C_FLAGS "${CMAKE_C_FLAGS}   ${MPI_C_COMPILE_FLAGS}" PARENT_SCOPE )
      set( CMAKE_CXX_FLAGS "${CMAKE_CXX_FLAGS} ${MPI_CXX_COMPILE_FLAGS}" PARENT_SCOPE )

      set( CMAKE_EXE_LINKER_FLAGS "${CMAKE_EXE_LINKER_FLAGS} ${MPI_CXX_LINK_FLAGS}" PARENT_SCOPE )
      include_directories( ${MPI_CXX_INCLUDE_PATH} )
      # is linked in nestkernel/CMakeLists.txt

      # export found variables to parent scope
      set( MPI_C_FOUND "${MPI_C_FOUND}" PARENT_SCOPE )
      set( MPI_C_COMPILER "${MPI_C_COMPILER}" PARENT_SCOPE )
      set( MPI_C_COMPILE_FLAGS "${MPI_C_COMPILE_FLAGS}" PARENT_SCOPE )
      set( MPI_C_INCLUDE_PATH "${MPI_C_INCLUDE_PATH}" PARENT_SCOPE )
      set( MPI_C_LINK_FLAGS "${MPI_C_LINK_FLAGS}" PARENT_SCOPE )
      set( MPI_C_LIBRARIES "${MPI_C_LIBRARIES}" PARENT_SCOPE )
      set( MPI_CXX_FOUND "${MPI_CXX_FOUND}" PARENT_SCOPE )
      set( MPI_CXX_COMPILER "${MPI_CXX_COMPILER}" PARENT_SCOPE )
      set( MPI_CXX_COMPILE_FLAGS "${MPI_CXX_COMPILE_FLAGS}" PARENT_SCOPE )
      set( MPI_CXX_INCLUDE_PATH "${MPI_CXX_INCLUDE_PATH}" PARENT_SCOPE )
      set( MPI_CXX_LINK_FLAGS "${MPI_CXX_LINK_FLAGS}" PARENT_SCOPE )
      set( MPI_CXX_LIBRARIES "${MPI_CXX_LIBRARIES}" PARENT_SCOPE )
      set( MPIEXEC "${MPIEXEC}" PARENT_SCOPE )
      set( MPIEXEC_NUMPROC_FLAG "${MPIEXEC_NUMPROC_FLAG}" PARENT_SCOPE )
      set( MPIEXEC_PREFLAGS "${MPIEXEC_PREFLAGS}" PARENT_SCOPE )
      set( MPIEXEC_POSTFLAGS "${MPIEXEC_POSTFLAGS}" PARENT_SCOPE )
    endif ()
  endif ()
endfunction()

function( NEST_PROCESS_WITH_LIBNEUROSIM )
  # Find libneurosim
  set( HAVE_LIBNEUROSIM OFF PARENT_SCOPE )
  if ( with-libneurosim )
    if ( NOT ${with-libneurosim} STREQUAL "ON" )
      # a path is set
      set( LIBNEUROSIM_ROOT ${with-libneurosim} )
    endif ()

    find_package( LibNeurosim )
    if ( LIBNEUROSIM_FOUND )
      set( HAVE_LIBNEUROSIM ON PARENT_SCOPE )

      include_directories( ${LIBNEUROSIM_INCLUDE_DIRS} )

      # export found variables to parent scope
      set( LIBNEUROSIM_FOUND "${LIBNEUROSIM_FOUND}" PARENT_SCOPE )
      set( LIBNEUROSIM_LIBRARIES "${LIBNEUROSIM_LIBRARIES}" PARENT_SCOPE )
      set( LIBNEUROSIM_INCLUDE_DIRS "${LIBNEUROSIM_INCLUDE_DIRS}" PARENT_SCOPE )
      set( LIBNEUROSIM_VERSION "${LIBNEUROSIM_VERSION}" PARENT_SCOPE )
    endif ()
  endif ()
endfunction()

function( NEST_PROCESS_WITH_MUSIC )
  # Find music
  set( HAVE_MUSIC OFF PARENT_SCOPE )
  if ( with-music )
    if ( NOT ${with-music} STREQUAL "ON" )
      # a path is set
      set( MUSIC_ROOT_DIR "${with-music}" )
    endif ()

    if ( NOT HAVE_MPI )
      message( FATAL_ERROR "MUSIC requires -Dwith-mpi=ON." )
    endif ()

    find_package( Music )
    include_directories( ${MUSIC_INCLUDE_DIRS} )
    # is linked in nestkernel/CMakeLists.txt
    if ( MUSIC_FOUND )
      # export found variables to parent scope
      set( HAVE_MUSIC ON PARENT_SCOPE )
      set( MUSIC_FOUND "${MUSIC_FOUND}" PARENT_SCOPE )
      set( MUSIC_LIBRARIES "${MUSIC_LIBRARIES}" PARENT_SCOPE )
      set( MUSIC_INCLUDE_DIRS "${MUSIC_INCLUDE_DIRS}" PARENT_SCOPE )
      set( MUSIC_EXECUTABLE "${MUSIC_EXECUTABLE}" PARENT_SCOPE )
      set( MUSIC_VERSION "${MUSIC_VERSION}" PARENT_SCOPE )
    endif ()
  endif ()
endfunction()

function( NEST_PROCESS_WITH_SIONLIB )
  set( HAVE_SIONLIB OFF )
  if ( with-sionlib )
    if ( NOT ${with-sionlib} STREQUAL "ON" )
      set( SIONLIB_ROOT_DIR "${with-sionlib}" CACHE INTERNAL "sionlib" )
    endif()

    if ( NOT HAVE_MPI )
      message( FATAL_ERROR "SIONlib requires -Dwith-mpi=ON." )
    endif ()

    find_package( SIONlib )
    include_directories( ${SIONLIB_INCLUDE} )

    # is linked in nestkernel/CMakeLists.txt
    if ( SIONLIB_FOUND )
      set( HAVE_SIONLIB ON CACHE INTERNAL "sionlib" )
    endif ()
  endif ()
endfunction()

function( NEST_PROCESS_WITH_BOOST )
  # Find Boost
  set( HAVE_BOOST OFF PARENT_SCOPE )
  if ( with-boost )
    if ( NOT ${with-boost} STREQUAL "ON" )
      # a path is set
      set( BOOST_ROOT "${with-boost}" )
    endif ()

    set(Boost_USE_DEBUG_LIBS OFF)  # ignore debug libs
    set(Boost_USE_RELEASE_LIBS ON) # only find release libs
    # Needs Boost version >=1.62.0 to use Boost sorting, JUNIT logging
    find_package( Boost 1.62.0 )
    if ( Boost_FOUND )
      # export found variables to parent scope
      set( HAVE_BOOST ON PARENT_SCOPE )
      # Boost uses lower case in variable names
      set( BOOST_FOUND "${Boost_FOUND}" PARENT_SCOPE )
      set( BOOST_LIBRARIES "${Boost_LIBRARIES}" PARENT_SCOPE )
      set( BOOST_INCLUDE_DIR "${Boost_INCLUDE_DIRS}" PARENT_SCOPE )
      set( BOOST_VERSION "${Boost_MAJOR_VERSION}.${Boost_MINOR_VERSION}.${Boost_SUBMINOR_VERSION}" PARENT_SCOPE )
      
      include_directories( ${Boost_INCLUDE_DIRS} )
    endif ()
  endif ()
endfunction()

function( NEST_PROCESS_TARGET_BITS_SPLIT )
  if ( target-bits-split )
    # set to value according to defines in config.h
    if ( ${target-bits-split} STREQUAL "standard" )
      set( TARGET_BITS_SPLIT 0 PARENT_SCOPE )
    elseif ( ${target-bits-split} STREQUAL "hpc" )
      set( TARGET_BITS_SPLIT 1 PARENT_SCOPE )
    else()
      message( FATAL_ERROR "Invalid target-bits-split selected." )
    endif()
  endif()
endfunction()

function( NEST_DEFAULT_MODULES )
    # requires HAVE_LIBNEUROSIM set
    # Static modules
<<<<<<< HEAD
    set( SLI_MODULES models topology )
=======
    set( SLI_MODULES models )
    if ( HAVE_LIBNEUROSIM )
      set( SLI_MODULES ${SLI_MODULES} conngen )
    endif ()
>>>>>>> 17a619ea
    set( SLI_MODULES ${SLI_MODULES} PARENT_SCOPE )

    set( SLI_MODULE_INCLUDE_DIRS )
    foreach ( mod ${SLI_MODULES} )
      list( APPEND SLI_MODULE_INCLUDE_DIRS "${PROJECT_SOURCE_DIR}/${mod}" )
    endforeach ()
    set( SLI_MODULE_INCLUDE_DIRS ${SLI_MODULE_INCLUDE_DIRS} PARENT_SCOPE )
endfunction()

function( NEST_PROCESS_WITH_MPI4PY )
  if ( HAVE_MPI AND HAVE_PYTHON )
    include( FindPythonModule )
    find_python_module(mpi4py)

    if ( HAVE_MPI4PY )
      include_directories( "${PY_MPI4PY}/include" )
    endif ()

  endif ()
endfunction ()

function( NEST_PROCESS_WITH_RECORDINGBACKEND_ARBOR )
  if (with-recordingbackend-arbor)
	if (NOT HAVE_MPI)  
	  message( FATAL_ERROR "Recording backend Arbor needs MPI." )
    endif ()
	
	if (NOT HAVE_PYTHON) 
	  message( FATAL_ERROR "Recording backend Arbor needs Python." )
	endif ()  
	
    include( FindPythonModule )	
    
	find_python_module(mpi4py)
	if ( HAVE_MPI4PY )
	  include_directories( "${PY_MPI4PY}/include" )
	else ()
	  message( FATAL_ERROR "CMake cannot find mpi4py, needed for recording backend Arbor" )
    endif ()
	set( HAVE_RECORDINGBACKEND_ARBOR ON PARENT_SCOPE )
  endif()
endfunction()<|MERGE_RESOLUTION|>--- conflicted
+++ resolved
@@ -627,14 +627,7 @@
 function( NEST_DEFAULT_MODULES )
     # requires HAVE_LIBNEUROSIM set
     # Static modules
-<<<<<<< HEAD
-    set( SLI_MODULES models topology )
-=======
     set( SLI_MODULES models )
-    if ( HAVE_LIBNEUROSIM )
-      set( SLI_MODULES ${SLI_MODULES} conngen )
-    endif ()
->>>>>>> 17a619ea
     set( SLI_MODULES ${SLI_MODULES} PARENT_SCOPE )
 
     set( SLI_MODULE_INCLUDE_DIRS )
