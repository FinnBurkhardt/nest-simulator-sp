--- conflicted
+++ resolved
@@ -839,442 +839,6 @@
   return new DoubleDataEvent( *this );
 }
 
-<<<<<<< HEAD
-=======
-/**
- * Base class of secondary events. Provides interface for
- * serialization and deserialization. This event type may be
- * used to transmit data on a regular basis
- * Further information about secondary events and
- * their usage with gap junctions can be found in
- *
- * Hahne, J., Helias, M., Kunkel, S., Igarashi, J.,
- * Bolten, M., Frommer, A. and Diesmann, M.,
- * A unified framework for spiking and gap-junction interactions
- * in distributed neuronal network simulations,
- * Front. Neuroinform. 9:22. (2015),
- * doi: 10.3389/fninf.2015.00022
- */
-class SecondaryEvent : public Event
-{
-
-public:
-  virtual SecondaryEvent* clone() const = 0;
-
-  virtual void add_syn_id( const synindex synid ) = 0;
-
-  virtual bool supports_syn_id( const synindex synid ) const = 0;
-
-  //! size of event in units of unsigned int
-  virtual size_t size() = 0;
-  virtual std::vector< unsigned int >::iterator& operator<<( std::vector< unsigned int >::iterator& pos ) = 0;
-  virtual std::vector< unsigned int >::iterator& operator>>( std::vector< unsigned int >::iterator& pos ) = 0;
-
-  virtual const std::vector< synindex >& get_supported_syn_ids() const = 0;
-
-  virtual void reset_supported_syn_ids() = 0;
-};
-
-/**
- * This template function returns the number of uints covered by a variable of
- * type T. This function is used to determine the storage demands for a
- * variable of type T in the NEST communication buffer, which is of type
- * std::vector<unsigned int>.
- */
-template < typename T >
-size_t
-number_of_uints_covered( void )
-{
-  size_t num_uints = sizeof( T ) / sizeof( unsigned int );
-  if ( num_uints * sizeof( unsigned int ) < sizeof( T ) )
-  {
-    num_uints += 1;
-  }
-  return num_uints;
-}
-
-/**
- * This template function writes data of type T to a given position of a
- * std::vector< unsigned int >.
- * Please note that this function does not increase the size of the vector,
- * it just writes the data to the position given by the iterator.
- * The function is used to write data from SecondaryEvents to the NEST
- * communication buffer. The pos iterator is advanced during execution.
- * For a discussion on the functionality of this function see github issue #181
- * and pull request #184.
- */
-template < typename T >
-void
-write_to_comm_buffer( T d, std::vector< unsigned int >::iterator& pos )
-{
-  // there is no aliasing problem here, since cast to char* invalidate strict
-  // aliasing assumptions
-  char* const c = reinterpret_cast< char* >( &d );
-
-  const size_t num_uints = number_of_uints_covered< T >();
-  size_t left_to_copy = sizeof( T );
-
-  for ( size_t i = 0; i < num_uints; i++ )
-  {
-    memcpy( &( *( pos + i ) ), c + i * sizeof( unsigned int ), std::min( left_to_copy, sizeof( unsigned int ) ) );
-    left_to_copy -= sizeof( unsigned int );
-  }
-
-  pos += num_uints;
-}
-
-/**
- * This template function reads data of type T from a given position of a
- * std::vector< unsigned int >. The function is used to read SecondaryEvents
- * data from the NEST communication buffer. The pos iterator is advanced
- * during execution. For a discussion on the functionality of this function see
- * github issue #181 and pull request #184.
- */
-template < typename T >
-void
-read_from_comm_buffer( T& d, std::vector< unsigned int >::iterator& pos )
-{
-  // there is no aliasing problem here, since cast to char* invalidate strict
-  // aliasing assumptions
-  char* const c = reinterpret_cast< char* >( &d );
-
-  const size_t num_uints = number_of_uints_covered< T >();
-  size_t left_to_copy = sizeof( T );
-
-  for ( size_t i = 0; i < num_uints; i++ )
-  {
-    memcpy( c + i * sizeof( unsigned int ), &( *( pos + i ) ), std::min( left_to_copy, sizeof( unsigned int ) ) );
-    left_to_copy -= sizeof( unsigned int );
-  }
-
-  pos += num_uints;
-}
-
-/**
- * Template class for the storage and communication of a std::vector of type
- * DataType. The class provides the functionality to communicate homogeneous
- * data of type DataType. The second template type Subclass (which should be
- * chosen as the derived class itself) is used to distinguish derived classes
- * with the same DataType. This is required because of the included static
- * variables in the base class (as otherwise all derived classes with the same
- * DataType would share the same static variables).
- *
- * Technically the DataSecondaryEvent only contains iterators pointing to
- * the memory location of the std::vector< DataType >.
- *
- * Conceptually, there is a one-to-one mapping between a SecondaryEvent
- * and a SecondaryConnectorModel. The synindex of this particular
- * SecondaryConnectorModel is stored as first element in the static vector
- * supported_syn_ids_ on model registration. There are however reasons (e.g.
- * the usage of CopyModel or the creation of the labeled synapse model
- * duplicates for pyNN) which make it necessary to register several
- * SecondaryConnectorModels with one SecondaryEvent. Therefore the synindices
- * of all these models are added to supported_syn_ids_. The
- * supports_syn_id()-function allows testing if a particular synid is mapped
- * with the SecondaryEvent in question.
- */
-template < typename DataType, typename Subclass >
-class DataSecondaryEvent : public SecondaryEvent
-{
-private:
-  // we chose std::vector over std::set because we expect this to be short
-  static std::vector< synindex > pristine_supported_syn_ids_;
-  static std::vector< synindex > supported_syn_ids_;
-  static size_t coeff_length_; // length of coeffarray
-
-  union CoeffarrayBegin
-  {
-    std::vector< unsigned int >::iterator as_uint;
-    typename std::vector< DataType >::iterator as_d;
-
-    CoeffarrayBegin() {}; // need to provide default constructor due to
-                          // non-trivial constructors of iterators
-  } coeffarray_begin_;
-
-  union CoeffarrayEnd
-  {
-    std::vector< unsigned int >::iterator as_uint;
-    typename std::vector< DataType >::iterator as_d;
-
-    CoeffarrayEnd() {}; // need to provide default constructor due to
-                        // non-trivial constructors of iterators
-  } coeffarray_end_;
-
-public:
-  /**
-   * This function is needed to set the synid on model registration.
-   * At this point no object of this type is available and the
-   * add_syn_id-function cannot be used as it is virtual in the base class
-   * and therefore cannot be declared as static.
-   */
-  static void
-  set_syn_id( const synindex synid )
-  {
-    VPManager::assert_single_threaded();
-    pristine_supported_syn_ids_.push_back( synid );
-    supported_syn_ids_.push_back( synid );
-  }
-
-  /**
-   * This function is needed to add additional synids when the
-   * corresponded connector model is copied.
-   * This function needs to be a virtual function of the base class as
-   * it is called from a pointer on SecondaryEvent.
-   */
-  void
-  add_syn_id( const synindex synid ) override
-  {
-    assert( not supports_syn_id( synid ) );
-    VPManager::assert_single_threaded();
-    supported_syn_ids_.push_back( synid );
-  }
-
-  const std::vector< synindex >&
-  get_supported_syn_ids() const override
-  {
-    return supported_syn_ids_;
-  }
-
-  /**
-   * Resets the vector of supported syn ids to those originally
-   * registered via ModelsModule or user defined Modules, i.e.,
-   * removes all syn ids created by CopyModel. This is important to
-   * maintain consistency across ResetKernel, which removes all copied
-   * models.
-   */
-  void
-  reset_supported_syn_ids() override
-  {
-    supported_syn_ids_.clear();
-    for ( size_t i = 0; i < pristine_supported_syn_ids_.size(); ++i )
-    {
-      supported_syn_ids_.push_back( pristine_supported_syn_ids_[ i ] );
-    }
-  }
-
-  static void
-  set_coeff_length( const size_t coeff_length )
-  {
-    VPManager::assert_single_threaded();
-    coeff_length_ = coeff_length;
-  }
-
-  bool
-  supports_syn_id( const synindex synid ) const override
-  {
-    return ( std::find( supported_syn_ids_.begin(), supported_syn_ids_.end(), synid ) != supported_syn_ids_.end() );
-  }
-
-  void
-  set_coeffarray( std::vector< DataType >& ca )
-  {
-    coeffarray_begin_.as_d = ca.begin();
-    coeffarray_end_.as_d = ca.end();
-    assert( coeff_length_ == ca.size() );
-  }
-
-  /**
-   * The following operator is used to read the information of the
-   * DataSecondaryEvent from the buffer in EventDeliveryManager::deliver_events
-   */
-  std::vector< unsigned int >::iterator&
-  operator<<( std::vector< unsigned int >::iterator& pos ) override
-  {
-    // The synid can be skipped here as it is stored in a static vector
-
-    // generating a copy of the coeffarray is too time consuming
-    // therefore we save an iterator to the beginning+end of the coeffarray
-    coeffarray_begin_.as_uint = pos;
-
-    pos += coeff_length_ * number_of_uints_covered< DataType >();
-
-    coeffarray_end_.as_uint = pos;
-
-    return pos;
-  }
-
-  /**
-   * The following operator is used to write the information of the
-   * DataSecondaryEvent into the secondary_events_buffer_.
-   * All DataSecondaryEvents are identified by the synid of the
-   * first element in supported_syn_ids_.
-   */
-  std::vector< unsigned int >::iterator&
-  operator>>( std::vector< unsigned int >::iterator& pos ) override
-  {
-    for ( typename std::vector< DataType >::iterator it = coeffarray_begin_.as_d; it != coeffarray_end_.as_d; ++it )
-    {
-      // we need the static_cast here as the size of a stand-alone variable
-      // and a std::vector entry may differ (e.g. for std::vector< bool >)
-      write_to_comm_buffer( static_cast< DataType >( *it ), pos );
-    }
-    return pos;
-  }
-
-  size_t
-  size() override
-  {
-    size_t s = number_of_uints_covered< synindex >();
-    s += number_of_uints_covered< index >();
-    s += number_of_uints_covered< DataType >() * coeff_length_;
-
-    return s;
-  }
-
-  const std::vector< unsigned int >::iterator&
-  begin()
-  {
-    return coeffarray_begin_.as_uint;
-  }
-
-  const std::vector< unsigned int >::iterator&
-  end()
-  {
-    return coeffarray_end_.as_uint;
-  }
-
-  DataType get_coeffvalue( std::vector< unsigned int >::iterator& pos );
-};
-
-/**
- * Event for gap-junction information. The event transmits the interpolation
- * of the membrane potential to the connected neurons.
- */
-class GapJunctionEvent : public DataSecondaryEvent< double, GapJunctionEvent >
-{
-
-public:
-  GapJunctionEvent()
-  {
-  }
-
-  void operator()() override;
-  GapJunctionEvent* clone() const override;
-};
-
-/**
- * Event for rate model connections without delay. The event transmits
- * the rate to the connected neurons.
- */
-class InstantaneousRateConnectionEvent : public DataSecondaryEvent< double, InstantaneousRateConnectionEvent >
-{
-
-public:
-  InstantaneousRateConnectionEvent()
-  {
-  }
-
-  void operator()() override;
-  InstantaneousRateConnectionEvent* clone() const override;
-};
-
-/**
- * Event for rate model connections with delay. The event transmits
- * the rate to the connected neurons.
- */
-class DelayedRateConnectionEvent : public DataSecondaryEvent< double, DelayedRateConnectionEvent >
-{
-
-public:
-  DelayedRateConnectionEvent()
-  {
-  }
-
-  void operator()() override;
-  DelayedRateConnectionEvent* clone() const override;
-};
-
-/**
- * Event for diffusion connections (rate model connections for the
- * siegert_neuron). The event transmits the rate to the connected neurons.
- */
-class DiffusionConnectionEvent : public DataSecondaryEvent< double, DiffusionConnectionEvent >
-{
-private:
-  // drift factor of the corresponding connection
-  weight drift_factor_;
-  // diffusion factor of the corresponding connection
-  weight diffusion_factor_;
-
-public:
-  DiffusionConnectionEvent()
-  {
-  }
-
-  void operator()() override;
-  DiffusionConnectionEvent* clone() const override;
-
-  void
-  set_diffusion_factor( weight t ) override
-  {
-    diffusion_factor_ = t;
-  };
-
-  void
-  set_drift_factor( weight t ) override
-  {
-    drift_factor_ = t;
-  };
-
-  weight get_drift_factor() const;
-  weight get_diffusion_factor() const;
-};
-
-template < typename DataType, typename Subclass >
-inline DataType
-DataSecondaryEvent< DataType, Subclass >::get_coeffvalue( std::vector< unsigned int >::iterator& pos )
-{
-  DataType elem;
-  read_from_comm_buffer( elem, pos );
-  return elem;
-}
-
-template < typename Datatype, typename Subclass >
-std::vector< synindex > DataSecondaryEvent< Datatype, Subclass >::pristine_supported_syn_ids_;
-
-template < typename DataType, typename Subclass >
-std::vector< synindex > DataSecondaryEvent< DataType, Subclass >::supported_syn_ids_;
-
-template < typename DataType, typename Subclass >
-size_t DataSecondaryEvent< DataType, Subclass >::coeff_length_ = 0;
-
-inline GapJunctionEvent*
-GapJunctionEvent::clone() const
-{
-  return new GapJunctionEvent( *this );
-}
-
-inline InstantaneousRateConnectionEvent*
-InstantaneousRateConnectionEvent::clone() const
-{
-  return new InstantaneousRateConnectionEvent( *this );
-}
-
-inline DelayedRateConnectionEvent*
-DelayedRateConnectionEvent::clone() const
-{
-  return new DelayedRateConnectionEvent( *this );
-}
-
-inline DiffusionConnectionEvent*
-DiffusionConnectionEvent::clone() const
-{
-  return new DiffusionConnectionEvent( *this );
-}
-
-inline weight
-DiffusionConnectionEvent::get_drift_factor() const
-{
-  return drift_factor_;
-}
-
-inline weight
-DiffusionConnectionEvent::get_diffusion_factor() const
-{
-  return diffusion_factor_;
-}
-
->>>>>>> c5efc24d
 //*************************************************************
 // Inline implementations.
 
