/*
 *  vp_manager.cpp
 *
 *  This file is part of NEST.
 *
 *  Copyright (C) 2004 The NEST Initiative
 *
 *  NEST is free software: you can redistribute it and/or modify
 *  it under the terms of the GNU General Public License as published by
 *  the Free Software Foundation, either version 2 of the License, or
 *  (at your option) any later version.
 *
 *  NEST is distributed in the hope that it will be useful,
 *  but WITHOUT ANY WARRANTY; without even the implied warranty of
 *  MERCHANTABILITY or FITNESS FOR A PARTICULAR PURPOSE.  See the
 *  GNU General Public License for more details.
 *
 *  You should have received a copy of the GNU General Public License
 *  along with NEST.  If not, see <http://www.gnu.org/licenses/>.
 *
 */

#include "vp_manager.h"

// Includes from libnestutil:
#include "logging.h"

// Includes from nestkernel:
#include "kernel_manager.h"
#include "mpi_manager.h"
#include "mpi_manager_impl.h"
#include "vp_manager_impl.h"

// Includes from sli:
#include "dictutils.h"

nest::VPManager::VPManager()
#ifdef _OPENMP
  : force_singlethreading_( false )
#else
  : force_singlethreading_( true )
#endif
  , n_threads_( 1 )
{
}

void
nest::VPManager::initialize()
{
// When the VPManager is initialized, you will have 1 thread again.
// Setting more threads will be done via nest::set_kernel_status
#ifdef _OPENMP
  /* The next line is required because we use the OpenMP
   threadprivate() directive in the allocator, see OpenMP
   API Specifications v 3.1, Ch 2.9.2, p 89, l 14f.
   It keeps OpenMP from automagically changing the number
   of threads used for parallel regions.
   */
  omp_set_dynamic( false );
#endif
  set_num_threads( 1 );
}

void
nest::VPManager::finalize()
{
}

void
nest::VPManager::set_status( const DictionaryDatum& d )
{
  long n_threads = get_num_threads();
  bool n_threads_updated =
    updateValue< long >( d, "local_num_threads", n_threads );
  if ( n_threads_updated )
  {
    if ( kernel().node_manager.size() > 1 )
      throw KernelException(
        "Nodes exist: Thread/process number cannot be changed." );
    if ( kernel().model_manager.has_user_models() )
      throw KernelException(
        "Custom neuron models exist: Thread/process number cannot be "
        "changed." );
    if ( kernel().model_manager.has_user_prototypes() )
      throw KernelException(
<<<<<<< HEAD
        "Custom synapse types exist: Thread/process number cannot be "
        "changed." );
    if ( kernel().connection_builder_manager.get_user_set_delay_extrema() )
=======
        "Custom synapse types exist: Thread/process number cannot be changed." );
    if ( kernel().connection_manager.get_user_set_delay_extrema() )
>>>>>>> fdfed898
      throw KernelException(
        "Delay extrema have been set: Thread/process number cannot be "
        "changed." );
    if ( kernel().simulation_manager.has_been_simulated() )
      throw KernelException(
        "The network has been simulated: Thread/process number cannot be "
        "changed." );
    if ( not Time::resolution_is_default() )
      throw KernelException(
        "The resolution has been set: Thread/process number cannot be "
        "changed." );
    if ( kernel().model_manager.are_model_defaults_modified() )
      throw KernelException(
        "Model defaults have been modified: Thread/process number cannot be "
        "changed." );

    if ( n_threads > 1 && force_singlethreading_ )
    {
      LOG( M_WARNING,
        "VPManager::set_status",
        "No multithreading available, using single threading" );
      n_threads = 1;
    }

    // it is essential to call reset() here to adapt memory pools and more
    // to the new number of threads and VPs.
    set_num_threads( n_threads );
    kernel().num_threads_changed_reset();
  }

  long n_vps = get_num_virtual_processes();
  bool n_vps_updated =
    updateValue< long >( d, "total_num_virtual_procs", n_vps );
  if ( n_vps_updated )
  {
    if ( kernel().node_manager.size() > 1 )
      throw KernelException(
        "Nodes exist: Thread/process number cannot be changed." );
    if ( kernel().model_manager.has_user_models() )
      throw KernelException(
        "Custom neuron models exist: Thread/process number cannot be "
        "changed." );
    if ( kernel().model_manager.has_user_prototypes() )
      throw KernelException(
<<<<<<< HEAD
        "Custom synapse types exist: Thread/process number cannot be "
        "changed." );
    if ( kernel().connection_builder_manager.get_user_set_delay_extrema() )
=======
        "Custom synapse types exist: Thread/process number cannot be changed." );
    if ( kernel().connection_manager.get_user_set_delay_extrema() )
>>>>>>> fdfed898
      throw KernelException(
        "Delay extrema have been set: Thread/process number cannot be "
        "changed." );
    if ( kernel().simulation_manager.has_been_simulated() )
      throw KernelException(
        "The network has been simulated: Thread/process number cannot be "
        "changed." );
    if ( not Time::resolution_is_default() )
      throw KernelException(
        "The resolution has been set: Thread/process number cannot be "
        "changed." );
    if ( kernel().model_manager.are_model_defaults_modified() )
      throw KernelException(
        "Model defaults have been modified: Thread/process number cannot be "
        "changed." );

    if ( n_vps % kernel().mpi_manager.get_num_processes() != 0 )
      throw BadProperty(
        "Number of virtual processes (threads*processes) must be an integer "
        "multiple of the number of processes. Value unchanged." );

    long n_threads = n_vps / kernel().mpi_manager.get_num_processes();
    if ( ( n_threads > 1 ) && ( force_singlethreading_ ) )
    {
      LOG( M_WARNING,
        "VPManager::set_status",
        "No multithreading available, using single threading" );
      n_threads = 1;
    }

    // it is essential to call reset() here to adapt memory pools and more
    // to the new number of threads and VPs
    set_num_threads( n_threads );
    kernel().num_threads_changed_reset();
  }
}

void
nest::VPManager::get_status( DictionaryDatum& d )
{
  def< long >( d, "local_num_threads", get_num_threads() );
  def< long >( d, "total_num_virtual_procs", get_num_virtual_processes() );
}

void
nest::VPManager::set_num_threads( nest::thread n_threads )
{
  n_threads_ = n_threads;

#ifdef _OPENMP
  omp_set_num_threads( n_threads_ );
#endif
}

// TODO: put those functions as inlines in the header, as soon as all
//       references to Network are gone.

bool
nest::VPManager::is_local_vp( nest::thread vp ) const
{
  return kernel().mpi_manager.get_process_id( vp )
    == kernel().mpi_manager.get_rank();
}

nest::thread
nest::VPManager::suggest_vp( nest::index gid ) const
{
  return gid
    % ( kernel().mpi_manager.get_num_sim_processes() * get_num_threads() );
}

nest::thread
nest::VPManager::suggest_rec_vp( nest::index gid ) const
{
  return gid
    % ( kernel().mpi_manager.get_num_rec_processes() * get_num_threads() )
    + kernel().mpi_manager.get_num_sim_processes() * get_num_threads();
}

nest::thread
nest::VPManager::vp_to_thread( nest::thread vp ) const
{
  if ( vp >= static_cast< thread >( kernel().mpi_manager.get_num_sim_processes()
               * get_num_threads() ) )
  {
    return ( vp
             + kernel().mpi_manager.get_num_sim_processes()
               * ( 1 - get_num_threads() )
             - kernel().mpi_manager.get_rank() )
      / kernel().mpi_manager.get_num_rec_processes();
  }
  else
  {
    return vp / kernel().mpi_manager.get_num_sim_processes();
  }
}

nest::thread
nest::VPManager::thread_to_vp( nest::thread t ) const
{
  if ( kernel().mpi_manager.get_rank()
    >= static_cast< int >( kernel().mpi_manager.get_num_sim_processes() ) )
  {
    // Rank is a recording process
    return t * kernel().mpi_manager.get_num_rec_processes()
      + kernel().mpi_manager.get_rank()
      - kernel().mpi_manager.get_num_sim_processes()
      + kernel().mpi_manager.get_num_sim_processes() * get_num_threads();
  }
  else
  {
    // Rank is a simulating process
    return t * kernel().mpi_manager.get_num_sim_processes()
      + kernel().mpi_manager.get_rank();
  }
}<|MERGE_RESOLUTION|>--- conflicted
+++ resolved
@@ -83,14 +83,9 @@
         "changed." );
     if ( kernel().model_manager.has_user_prototypes() )
       throw KernelException(
-<<<<<<< HEAD
         "Custom synapse types exist: Thread/process number cannot be "
         "changed." );
-    if ( kernel().connection_builder_manager.get_user_set_delay_extrema() )
-=======
-        "Custom synapse types exist: Thread/process number cannot be changed." );
     if ( kernel().connection_manager.get_user_set_delay_extrema() )
->>>>>>> fdfed898
       throw KernelException(
         "Delay extrema have been set: Thread/process number cannot be "
         "changed." );
@@ -135,14 +130,9 @@
         "changed." );
     if ( kernel().model_manager.has_user_prototypes() )
       throw KernelException(
-<<<<<<< HEAD
         "Custom synapse types exist: Thread/process number cannot be "
         "changed." );
-    if ( kernel().connection_builder_manager.get_user_set_delay_extrema() )
-=======
-        "Custom synapse types exist: Thread/process number cannot be changed." );
     if ( kernel().connection_manager.get_user_set_delay_extrema() )
->>>>>>> fdfed898
       throw KernelException(
         "Delay extrema have been set: Thread/process number cannot be "
         "changed." );
