/*
 *  event_delivery_manager_impl.h
 *
 *  This file is part of NEST.
 *
 *  Copyright (C) 2004 The NEST Initiative
 *
 *  NEST is free software: you can redistribute it and/or modify
 *  it under the terms of the GNU General Public License as published by
 *  the Free Software Foundation, either version 2 of the License, or
 *  (at your option) any later version.
 *
 *  NEST is distributed in the hope that it will be useful,
 *  but WITHOUT ANY WARRANTY; without even the implied warranty of
 *  MERCHANTABILITY or FITNESS FOR A PARTICULAR PURPOSE.  See the
 *  GNU General Public License for more details.
 *
 *  You should have received a copy of the GNU General Public License
 *  along with NEST.  If not, see <http://www.gnu.org/licenses/>.
 *
 */

#ifndef EVENT_DELIVERY_MANAGER_IMPL_H
#define EVENT_DELIVERY_MANAGER_IMPL_H

#include "event_delivery_manager.h"

// Includes from nestkernel:
#include "kernel_manager.h"
#include "connection_builder_manager_impl.h"

namespace nest
{

template< class EventT >
inline void
EventDeliveryManager::send_local_( Node& source, EventT& e, const long_t lag )
{
<<<<<<< HEAD
  assert( !source.has_proxies() );
  e.set_stamp( kernel().simulation_manager.get_slice_origin() + Time::step( lag + 1 ) );
=======
  e.set_stamp(
    kernel().simulation_manager.get_slice_origin() + Time::step( lag + 1 ) );
>>>>>>> e0a071fc
  e.set_sender( source );
  const thread t = source.get_thread();
  const index ldid = source.get_local_device_id();
  kernel().connection_builder_manager.send_from_device( t, ldid, e );
}

<<<<<<< HEAD
template < class EventT >
inline void
EventDeliveryManager::send( Node& source, EventT& e, const long_t lag )
{
  send_local_( source, e, lag );
=======
  assert( !source.has_proxies() );
  kernel().connection_manager.send( t, gid, e );
>>>>>>> e0a071fc
}

template <>
inline void
EventDeliveryManager::send< SpikeEvent >( Node& source,
  SpikeEvent& e,
  const long_t lag )
{
<<<<<<< HEAD
  const index s_gid = source.get_gid();
  e.set_sender_gid( s_gid );
=======
  e.set_stamp(
    kernel().simulation_manager.get_slice_origin() + Time::step( lag + 1 ) );
  e.set_sender( source );
  thread t = source.get_thread();

>>>>>>> e0a071fc
  if ( source.has_proxies() )
  {
    e.set_stamp( kernel().simulation_manager.get_slice_origin() + Time::step( lag + 1 ) );
    e.set_sender( source );
    const thread tid = source.get_thread();

    if ( source.is_off_grid() )
    {
      send_offgrid_remote( tid, e, lag );
    }
    else
    {
      send_remote( tid, e, lag );
      kernel().connection_builder_manager.send_to_devices( tid, s_gid, e );
    }
  }
  else
  {
    send_local_( source, e, lag );
  }
}

template <>
inline void
EventDeliveryManager::send< DSSpikeEvent >( Node& source,
  DSSpikeEvent& e,
  const long_t lag )
{
<<<<<<< HEAD
  e.set_sender_gid( source.get_gid() );
  send_local_( source, e, lag );
}
=======
  e.set_stamp(
    kernel().simulation_manager.get_slice_origin() + Time::step( lag + 1 ) );
  e.set_sender( source );
  thread t = source.get_thread();
>>>>>>> e0a071fc

inline void
EventDeliveryManager::send_remote( thread tid, SpikeEvent& e, const long_t lag )
{
  // Put the spike in a buffer for the remote machines
  for ( int_t i = 0; i < e.get_multiplicity(); ++i )
  {

    const index lid = kernel().vp_manager.gid_to_lid( e.get_sender().get_gid() );

    std::vector< Target >& targets = kernel().connection_builder_manager.get_targets( tid, lid );
    for ( std::vector< Target >::iterator it = targets.begin(); it < targets.end(); ++it )
    {
      const thread assigned_tid = ( *it ).rank / kernel().vp_manager.get_num_assigned_ranks_per_thread(); // TODO@5g: put this in a function?
      assert( assigned_tid < (*spike_register_5g_[ tid ]).size() );
      assert( lag < ( *spike_register_5g_[ tid ] )[ assigned_tid ].size() );
      ( *spike_register_5g_[ tid ] )[ assigned_tid ][ lag ].push_back( *it );
    }
  }
}

inline void
EventDeliveryManager::send_secondary( Node& source, SecondaryEvent& e )
{
  e.set_stamp(
    kernel().simulation_manager.get_slice_origin() + Time::step( 1 ) );
  e.set_sender( source );
  e.set_sender_gid( source.get_gid() );
  const thread t = source.get_thread();
  send_remote( t, e );
}

inline size_t
EventDeliveryManager::write_toggle() const
{
  return kernel().simulation_manager.get_slice() % 2;
}

<<<<<<< HEAD
} // of namespace nest
=======
inline void
EventDeliveryManager::send_local( thread t, Node& source, Event& e )
{
  index sgid = source.get_gid();
  e.set_sender_gid( sgid );
  kernel().connection_manager.send( t, sgid, e );
}
}
>>>>>>> e0a071fc

#endif<|MERGE_RESOLUTION|>--- conflicted
+++ resolved
@@ -27,7 +27,7 @@
 
 // Includes from nestkernel:
 #include "kernel_manager.h"
-#include "connection_builder_manager_impl.h"
+#include "connection_manager_impl.h"
 
 namespace nest
 {
@@ -36,29 +36,19 @@
 inline void
 EventDeliveryManager::send_local_( Node& source, EventT& e, const long_t lag )
 {
-<<<<<<< HEAD
-  assert( !source.has_proxies() );
+  assert( not source.has_proxies() );
   e.set_stamp( kernel().simulation_manager.get_slice_origin() + Time::step( lag + 1 ) );
-=======
-  e.set_stamp(
-    kernel().simulation_manager.get_slice_origin() + Time::step( lag + 1 ) );
->>>>>>> e0a071fc
   e.set_sender( source );
   const thread t = source.get_thread();
   const index ldid = source.get_local_device_id();
-  kernel().connection_builder_manager.send_from_device( t, ldid, e );
+  kernel().connection_manager.send_from_device( t, ldid, e );
 }
 
-<<<<<<< HEAD
 template < class EventT >
 inline void
 EventDeliveryManager::send( Node& source, EventT& e, const long_t lag )
 {
   send_local_( source, e, lag );
-=======
-  assert( !source.has_proxies() );
-  kernel().connection_manager.send( t, gid, e );
->>>>>>> e0a071fc
 }
 
 template <>
@@ -67,19 +57,12 @@
   SpikeEvent& e,
   const long_t lag )
 {
-<<<<<<< HEAD
   const index s_gid = source.get_gid();
   e.set_sender_gid( s_gid );
-=======
-  e.set_stamp(
-    kernel().simulation_manager.get_slice_origin() + Time::step( lag + 1 ) );
-  e.set_sender( source );
-  thread t = source.get_thread();
-
->>>>>>> e0a071fc
   if ( source.has_proxies() )
   {
-    e.set_stamp( kernel().simulation_manager.get_slice_origin() + Time::step( lag + 1 ) );
+    e.set_stamp(
+      kernel().simulation_manager.get_slice_origin() + Time::step( lag + 1 ) );
     e.set_sender( source );
     const thread tid = source.get_thread();
 
@@ -90,7 +73,7 @@
     else
     {
       send_remote( tid, e, lag );
-      kernel().connection_builder_manager.send_to_devices( tid, s_gid, e );
+      kernel().connection_manager.send_to_devices( tid, s_gid, e );
     }
   }
   else
@@ -105,16 +88,9 @@
   DSSpikeEvent& e,
   const long_t lag )
 {
-<<<<<<< HEAD
   e.set_sender_gid( source.get_gid() );
   send_local_( source, e, lag );
 }
-=======
-  e.set_stamp(
-    kernel().simulation_manager.get_slice_origin() + Time::step( lag + 1 ) );
-  e.set_sender( source );
-  thread t = source.get_thread();
->>>>>>> e0a071fc
 
 inline void
 EventDeliveryManager::send_remote( thread tid, SpikeEvent& e, const long_t lag )
@@ -125,7 +101,7 @@
 
     const index lid = kernel().vp_manager.gid_to_lid( e.get_sender().get_gid() );
 
-    std::vector< Target >& targets = kernel().connection_builder_manager.get_targets( tid, lid );
+    std::vector< Target >& targets = kernel().connection_manager.get_targets( tid, lid );
     for ( std::vector< Target >::iterator it = targets.begin(); it < targets.end(); ++it )
     {
       const thread assigned_tid = ( *it ).rank / kernel().vp_manager.get_num_assigned_ranks_per_thread(); // TODO@5g: put this in a function?
@@ -153,17 +129,6 @@
   return kernel().simulation_manager.get_slice() % 2;
 }
 
-<<<<<<< HEAD
 } // of namespace nest
-=======
-inline void
-EventDeliveryManager::send_local( thread t, Node& source, Event& e )
-{
-  index sgid = source.get_gid();
-  e.set_sender_gid( sgid );
-  kernel().connection_manager.send( t, sgid, e );
-}
-}
->>>>>>> e0a071fc
 
 #endif