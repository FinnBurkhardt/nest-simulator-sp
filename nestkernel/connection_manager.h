/*
 *  connection_manager.h
 *
 *  This file is part of NEST.
 *
 *  Copyright (C) 2004 The NEST Initiative
 *
 *  NEST is free software: you can redistribute it and/or modify
 *  it under the terms of the GNU General Public License as published by
 *  the Free Software Foundation, either version 2 of the License, or
 *  (at your option) any later version.
 *
 *  NEST is distributed in the hope that it will be useful,
 *  but WITHOUT ANY WARRANTY; without even the implied warranty of
 *  MERCHANTABILITY or FITNESS FOR A PARTICULAR PURPOSE.  See the
 *  GNU General Public License for more details.
 *
 *  You should have received a copy of the GNU General Public License
 *  along with NEST.  If not, see <http://www.gnu.org/licenses/>.
 *
 */

#ifndef CONNECTION_MANAGER_H
#define CONNECTION_MANAGER_H

// C++ includes:
#include <string>
#include <vector>

// Includes from libnestutil:
#include "manager_interface.h"

// Includes from nestkernel:
#include "conn_builder.h"
#include "connection_id.h"
#include "connector_base.h"
#include "gid_collection.h"
#include "nest_time.h"
#include "nest_timeconverter.h"
#include "nest_types.h"
#include "source_table.h"
#include "target_table.h"
#include "target_table_devices.h"

// Includes from sli:
#include "arraydatum.h"
#include "dict.h"
#include "dictdatum.h"

namespace nest
{
class GenericConnBuilderFactory;
class spikecounter;
class Node;
class Event;
class SecondaryEvent;
class DelayChecker;
class GrowthCurve;
class SpikeData;

class ConnectionManager : public ManagerInterface
{
  friend class SimulationManager; // update_delay_extrema_
public:
  ConnectionManager();
  virtual ~ConnectionManager();

  virtual void initialize();
  virtual void finalize();
  virtual void delete_secondary_recv_buffer_pos();

  virtual void set_status( const DictionaryDatum& );
  virtual void get_status( DictionaryDatum& );

  DictionaryDatum& get_connruledict();

  void compute_target_data_buffer_size();
  void compute_compressed_secondary_recv_buffer_positions( const thread tid );

  /**
   * Add a connectivity rule, i.e. the respective ConnBuilderFactory.
   */
  template < typename ConnBuilder >
  void register_conn_builder( const std::string& name );

  ConnBuilder* get_conn_builder( const std::string& name,
    GIDCollectionPTR sources,
    GIDCollectionPTR targets,
    const DictionaryDatum& conn_spec,
    const DictionaryDatum& syn_spec );

  /**
   * Create connections.
   */
  void connect( GIDCollectionPTR,
    GIDCollectionPTR,
    const DictionaryDatum&,
    const DictionaryDatum& );

  /**
   * Connect two nodes. The source node is defined by its global ID.
   * The target node is defined by the node. The connection is
   * established on the thread/process that owns the target node.
   *
   * The parameters delay and weight have the default value numerics::nan.
   * numerics::nan is a special value, which describes double values that
   * are not a number. If delay or weight is omitted in an connect call,
   * numerics::nan indicates this and weight/delay are set only, if they are
   * valid.
   *
   * \param sgid GID of the sending Node.
   * \param target Pointer to target Node.
   * \param target_thread Thread that hosts the target node.
   * \param syn_id The synapse model to use.
   * \param params Parameter dictionary to configure the synapse.
   * \param delay Delay of the connection (in ms).
   * \param weight Weight of the connection.
   */
  void connect( const index sgid,
    Node* target,
    thread target_thread,
    const synindex syn_id,
    const DictionaryDatum& params,
    const double_t delay = numerics::nan,
    const double_t weight = numerics::nan );

  /**
   * Connect two nodes. The source node is defined by its global ID.
   * The target node is defined by the node. The connection is
   * established on the thread/process that owns the target node.
   *
   * \param sgid GID of the sending Node.
   * \param target GID of the target Node.
   * \param params Parameter dictionary to configure the synapse.
   * \param syn_id The synapse model to use.
   */
  bool connect( const index sgid,
    const index target,
    const DictionaryDatum& params,
    const synindex syn_id );

  index find_connection_sorted( const thread tid,
    const synindex syn_id,
    const index sgid,
    const index tgid );

  index find_connection_unsorted( const thread tid,
    const synindex syn_id,
    const index sgid,
    const index tgid );

  void disconnect( const thread tid,
    const synindex syn_id,
    const index sgid,
    const index tgid );

  void print_source_table( const thread tid ) const;

  void print_connections( const thread tid ) const;

  void print_targets( const thread tid ) const;
  void print_send_buffer_pos( const thread tid ) const;


  /**
   * Check whether a connection between the given source and target
   * nodes has to be established on the given thread with id tid.
   *
   * \returns true if the connection should be made, false otherwise.
   */
  bool connection_required( Node*& source, Node*& target, thread tid );

  /**
   * Connect, using a dictionary with arrays.
   * The connection rule is based on the details of the dictionary entries
   * source and target.
   * If source and target are both either a GID or a list of GIDs with equal
   * size, then source and target are connected one-to-one.
   * If source is a gid and target is a list of GIDs then the sources is
   * connected to all targets.
   * If source is a list of GIDs and target is a GID, then all sources are
   * connected to the target.
   * At this stage, the task of connect is to separate the dictionary into one
   * for each thread and then to forward the connect call to the connectors who
   * can then deal with the details of the connection.
   *
   * @note This method is used only by DataConnect.
   */
  bool data_connect_connectome( const ArrayDatum& connectome );

  /**
   * Connect one source node with many targets.
   * The dictionary d contains arrays for all the connections of type syn.
   * AKA DataConnect
   */
  void data_connect_single( const index source_id,
    DictionaryDatum d,
    const index syn );

  // aka conndatum GetStatus
  DictionaryDatum get_synapse_status( const index source_gid,
    const index target_gid,
    const thread tid,
    const synindex syn_id,
    const index lcid ) const;

  // aka conndatum SetStatus
  void set_synapse_status( const index source_gid,
    const index target_gid,
    const thread tid,
    const synindex syn_id,
    const index lcid,
    const DictionaryDatum& dict );

  /**
   * Return connections between pairs of neurons.
   * The params dictionary can have the following entries:
   * 'source' a token array with GIDs of source neurons.
   * 'target' a token array with GIDs of target neuron.
   * If either of these does not exist, all neuron are used for the respective
   * entry.
   * 'synapse_model' name of the synapse model, or all synapse models are
   * searched.
   * 'synapse_label' label (long) of the synapse, or all synapses are
   * searched.
   * The function then iterates all entries in source and collects the
   * connection IDs to all neurons in target.
   */
  ArrayDatum get_connections( const DictionaryDatum& params ) const;

  void get_connections( std::deque< ConnectionID >& connectome,
<<<<<<< HEAD
    GIDCollectionPTR source,
    GIDCollectionPTR target,
    size_t syn_id,
=======
    TokenArray const* source,
    TokenArray const* target,
    synindex syn_id,
>>>>>>> df724797
    long synapse_label ) const;

  /**
   * Returns the number of connections in the network.
   */
  size_t get_num_connections() const;

  /**
   * Returns the number of connections of this synapse type.
   */
  size_t get_num_connections( const synindex syn_id ) const;

  void get_sources( const std::vector< index >& targets,
    const index syn_id,
    std::vector< std::vector< index > >& sources );

  void get_targets( const std::vector< index >& sources,
    const index syn_id,
    const std::string& post_synaptic_element,
    std::vector< std::vector< index > >& targets );

  const std::vector< Target >&
  get_remote_targets_of_local_node( const thread tid, const index lid ) const;

  index get_target_gid( const thread tid,
    const synindex syn_id,
    const index lcid ) const;

  /**
   * Triggered by volume transmitter in update.
   * Triggeres updates for all connectors of dopamine synapses that
   * are registered with the volume transmitter with gid vt_gid.
   */
  void trigger_update_weight( const long vt_gid,
    const std::vector< spikecounter >& dopa_spikes,
    const double t_trig );

  /**
   * Return minimal connection delay, which is precomputed by
   * update_delay_extrema_().
   */
  delay get_min_delay() const;

  /**
   * Return maximal connection delay, which is precomputed by
   * update_delay_extrema_().
   */
  delay get_max_delay() const;

  bool get_user_set_delay_extrema() const;

  void send( const thread tid,
    const synindex syn_id,
    const index lcid,
    const std::vector< ConnectorModel* >& cm,
    Event& e );

  /**
   * Send event e to all device targets of source s_gid
   */
  void send_to_devices( const thread tid, const index source_gid, Event& e );

  /**
   * Send event e to all targets of source device ldid (local device id)
   */
  void send_from_device( const thread tid, const index ldid, Event& e );

  /**
   * Send event e to all targets of node source on thread t
   */
  void send_local( thread t, Node& source, Event& e );

  /**
   * Resize the structures for the Connector objects if necessary.
   * This function should be called after number of threads, min_delay,
   * max_delay, and time representation have been changed in the scheduler.
   * The TimeConverter is used to convert times from the old to the new
   * representation. It is also forwarding the calibration request to all
   * ConnectorModel objects.
   */
  void calibrate( const TimeConverter& );

  /**
   * Returns the delay checker for the current thread.
   */
  DelayChecker& get_delay_checker();

  //! Removes processed entries from source table
  void clean_source_table( const thread tid );

  //! Clears all entries in source table
  void clear_source_table( const thread tid );

  //! Returns true if source table is kept after building network
  bool get_keep_source_table() const;

  //! Returns true if source table was cleared
  bool is_source_table_cleared() const;

  void prepare_target_table( const thread tid );

  void resize_target_table_devices_to_number_of_neurons();

  void resize_target_table_devices_to_number_of_synapse_types();

  bool get_next_target_data( const thread tid,
    const thread rank_start,
    const thread rank_end,
    thread& target_rank,
    TargetData& next_target_data );

  void reject_last_target_data( const thread tid );

  void save_source_table_entry_point( const thread tid );

  void reset_source_table_entry_point( const thread tid );

  void restore_source_table_entry_point( const thread tid );

  void add_target( const thread tid,
    const thread target_rank,
    const TargetData& target_data );

  /**
   * Return sort_connections_by_source_, which indicates whether
   * connections_ and source_table_ should be sorted according to
   * source gid.
   */
  bool get_sort_connections_by_source() const;

  /**
   * Sorts connections in the presynaptic infrastructure by increasing
   * source gid.
   */
  void sort_connections( const thread tid );

  /**
   * Removes disabled connections (of structural plasticity)
   */
  void remove_disabled_connections( const thread tid );

  /**
   * Returns true if connection information needs to be
   * communicated. False otherwise.
   */
  bool have_connections_changed() const;

  /** Sets flag indicating whether connection information needs to be
   *  communicated.
   */
  void set_have_connections_changed( const bool changed );

  /**
   * Deletes TargetTable and resets processed flags of
   * SourceTable. This function must be called if connections are
   * created after connections have been communicated previously. It
   * basically restores the connection infrastructure to a state where
   * all information only exists on the postsynaptic side.
   */
  void restructure_connection_tables( const thread tid );

  /**
   * Reserves memory in connections and source table. Should be called
   * directly from the respective Connect functions when the number of
   * synapses could be estimated.
   */
  void reserve_connections( const thread tid,
    const synindex syn_id,
    const size_t count );

  void set_has_source_subsequent_targets( const thread tid,
    const synindex syn_id,
    const index lcid,
    const bool subsequent_targets );

  void no_targets_to_process( const thread tid );

  const std::vector< size_t >& get_secondary_send_buffer_positions(
    const thread tid,
    const index lid,
    const synindex syn_id ) const;

  /**
   * Returns read position in MPI receive buffer for secondary connections.
   */
  size_t get_secondary_recv_buffer_position( const thread tid,
    const synindex syn_id,
    const index lcid ) const;

  bool deliver_secondary_events( const thread tid,
    const bool called_from_wfr_update,
    std::vector< unsigned int >& recv_buffer );

  void compress_secondary_send_buffer_pos( const thread tid );

  void resize_connections();

  void sync_has_primary_connections();

  void check_secondary_connections_exist();

  bool has_primary_connections() const;

  bool secondary_connections_exist() const;

  index
  get_source_gid( const thread tid, const synindex syn_id, const index lcid );

  double get_stdp_eps() const;

  void set_stdp_eps( const double stdp_eps );

private:
  size_t get_num_target_data( const thread tid ) const;

  size_t get_num_connections_( const thread tid, const synindex syn_id ) const;

  void get_source_gids_( const thread tid,
    const synindex syn_id,
    const index tgid,
    std::vector< index >& sources );

  /**
   * Update delay extrema to current values.
   *
   * Static since it only operates in static variables. This allows it to be
   * called from const-method get_status() as well.
   */
  void update_delay_extrema_();

  /**
   * This method queries and finds the minimum delay
   * of all local connections
   */
  const Time get_min_delay_time_() const;

  /**
   * This method queries and finds the maximum delay
   * of all local connections
   */
  const Time get_max_delay_time_() const;

  /**
   * Deletes all connections.
   */
  void delete_connections_();

  /**
   * connect_ is used to establish a connection between a sender and
   * receiving node which both have proxies.
   *
   * The parameters delay and weight have the default value numerics::nan.
   * numerics::nan is a special value, which describes double values that
   * are not a number. If delay or weight is omitted in an connect call,
   * numerics::nan indicates this and weight/delay are set only, if they are
   * valid.
   *
   * \param source A reference to the sending Node.
   * \param target A reference to the receiving Node.
   * \param s_gid The global id of the sending Node.
   * \param tid The thread of the target node.
   * \param syn_id The synapse model to use.
   * \param params The parameters for the connection.
   * \param delay The delay of the connection (optional).
   * \param weight The weight of the connection (optional).
   */
  void connect_( Node& source,
    Node& target,
    const index s_gid,
    const thread tid,
    const synindex syn_id,
    const DictionaryDatum& params,
    const double delay = numerics::nan,
    const double weight = numerics::nan );

  /**
   * connect_to_device_ is used to establish a connection between a sender and
   * receiving node if the sender has proxies, and the receiver does not.
   *
   * The parameters delay and weight have the default value NAN.
   * NAN is a special value in cmath, which describes double values that
   * are not a number. If delay or weight is omitted in an connect call,
   * NAN indicates this and weight/delay are set only, if they are valid.
   *
   * \param source A reference to the sending Node.
   * \param target A reference to the receiving Node.
   * \param s_gid The global id of the sending Node.
   * \param tid The thread of the target node.
   * \param syn_id The synapse model to use.
   * \param params The parameters for the connection.
   * \param delay The delay of the connection (optional).
   * \param weight The weight of the connection (optional).
   */
  void connect_to_device_( Node& source,
    Node& target,
    const index s_gid,
    const thread tid,
    const synindex syn_id,
    const DictionaryDatum& params,
    const double delay = NAN,
    const double weight = NAN );

  /**
   * connect_from_device_ is used to establish a connection between a sender and
   * receiving node if the sender has proxies, and the receiver does not.
   *
   * The parameters delay and weight have the default value NAN.
   * NAN is a special value in cmath, which describes double values that
   * are not a number. If delay or weight is omitted in an connect call,
   * NAN indicates this and weight/delay are set only, if they are valid.
   *
   * \param source A reference to the sending Node.
   * \param target A reference to the receiving Node.
   * \param s_gid The global id of the sending Node.
   * \param tid The thread of the target node.
   * \param syn_id The synapse model to use.
   * \param params The parameters for the connection.
   * \param delay The delay of the connection (optional).
   * \param weight The weight of the connection (optional).
   */
  void connect_from_device_( Node& source,
    Node& target,
    const thread tid,
    const synindex syn_id,
    const DictionaryDatum& params,
    const double delay = NAN,
    const double weight = NAN );

  /**
   * Increases the connection count.
   */
  void increase_connection_count( const thread tid, const synindex syn_id );

  /**
   * A structure to hold the Connector objects which in turn hold the
   * connection information. Corresponds to a three dimensional
   * structure: threads|synapses|connections
   */
  std::vector< std::vector< ConnectorBase* >* > connections_;

  /**
   * A structure to hold the global ids of presynaptic neurons during
   * postsynaptic connection creation, before the connection
   * information has been transferred to the presynaptic side.
   * Internally arranged in a 3d structure: threads|synapses|gids
   */
  SourceTable source_table_;

  /**
   * Stores absolute position in receive buffer of secondary events.
   * structure: threads|synapses|position
   */
  std::vector< std::vector< std::vector< size_t >* >* >
    secondary_recv_buffer_pos_;

  std::map< index, size_t > buffer_pos_of_source_gid_syn_id_;

  /**
   * A structure to hold the information about targets for each
   * neuron on the presynaptic side. Internally arranged in a 3d
   * structure: threads|localnodes|targets
   */
  TargetTable target_table_;

  TargetTableDevices target_table_devices_;

  std::vector< DelayChecker > delay_checkers_;

  /**
   * A structure to count the number of synapses of a specific
   * type. Arranged in a 2d structure: threads|synapsetypes.
   */
  std::vector< std::vector< size_t > > num_connections_;

  /**
   * BeginDocumentation
   * Name: connruledict - dictionary containing all connectivity rules
   * Description:
   * This dictionary provides the connection rules that can be used
   * in Connect.
   * 'connruledict info' shows the contents of the dictionary.
   * SeeAlso: Connect
   */
  DictionaryDatum connruledict_; //!< Dictionary for connection rules.

  //! ConnBuilder factories, indexed by connruledict_ elements.
  std::vector< GenericConnBuilderFactory* > connbuilder_factories_;

  delay min_delay_; //!< Value of the smallest delay in the network.

  delay max_delay_; //!< Value of the largest delay in the network in steps.

  //! Whether to keep source table after connection setup is complete.
  bool keep_source_table_;

  //! True if new connections have been created since startup or last call to
  //! simulate.
  bool have_connections_changed_;

  //! Whether to sort connections by source gid.
  bool sort_connections_by_source_;

  //! Whether primary connections (spikes) exist.
  bool has_primary_connections_;

  //! Whether secondary connections (e.g., gap junctions) exist.
  bool secondary_connections_exist_;

  //! Maximum distance between (double) spike times in STDP that is
  //! still considered 0. See issue #894
  double stdp_eps_;
};

inline DictionaryDatum&
ConnectionManager::get_connruledict()
{
  return connruledict_;
}

inline delay
ConnectionManager::get_min_delay() const
{
  return min_delay_;
}

inline delay
ConnectionManager::get_max_delay() const
{
  return max_delay_;
}

inline void
ConnectionManager::clean_source_table( const thread tid )
{
  if ( not keep_source_table_ )
  {
    source_table_.clean( tid );
  }
}

inline void
ConnectionManager::clear_source_table( const thread tid )
{
  if ( not keep_source_table_ )
  {
    source_table_.clear( tid );
  }
}

inline bool
ConnectionManager::get_keep_source_table() const
{
  return keep_source_table_;
}

inline bool
ConnectionManager::is_source_table_cleared() const
{
  return source_table_.is_cleared();
}

inline void
ConnectionManager::resize_target_table_devices_to_number_of_neurons()
{
  target_table_devices_.resize_to_number_of_neurons();
}

inline void
ConnectionManager::resize_target_table_devices_to_number_of_synapse_types()
{
  target_table_devices_.resize_to_number_of_synapse_types();
}

inline void
ConnectionManager::reject_last_target_data( const thread tid )
{
  source_table_.reject_last_target_data( tid );
}

inline void
ConnectionManager::save_source_table_entry_point( const thread tid )
{
  source_table_.save_entry_point( tid );
}

inline void
ConnectionManager::no_targets_to_process( const thread tid )
{
  source_table_.no_targets_to_process( tid );
}

inline void
ConnectionManager::reset_source_table_entry_point( const thread tid )
{
  source_table_.reset_entry_point( tid );
}

inline void
ConnectionManager::restore_source_table_entry_point( const thread tid )
{
  source_table_.restore_entry_point( tid );
}

inline void
ConnectionManager::prepare_target_table( const thread tid )
{
  target_table_.prepare( tid );
}

inline const std::vector< Target >&
ConnectionManager::get_remote_targets_of_local_node( const thread tid,
  const index lid ) const
{
  return target_table_.get_targets( tid, lid );
}

inline bool
ConnectionManager::have_connections_changed() const
{
  return have_connections_changed_;
}

inline void
ConnectionManager::set_have_connections_changed( const bool changed )
{
  have_connections_changed_ = changed;
}

inline void
ConnectionManager::add_target( const thread tid,
  const thread target_rank,
  const TargetData& target_data )
{
  target_table_.add_target( tid, target_rank, target_data );
}

inline bool
ConnectionManager::get_next_target_data( const thread tid,
  const thread rank_start,
  const thread rank_end,
  thread& target_rank,
  TargetData& next_target_data )
{
  return source_table_.get_next_target_data(
    tid, rank_start, rank_end, target_rank, next_target_data );
}

inline const std::vector< size_t >&
ConnectionManager::get_secondary_send_buffer_positions( const thread tid,
  const index lid,
  const synindex syn_id ) const
{
  return target_table_.get_secondary_send_buffer_positions( tid, lid, syn_id );
}

inline size_t
ConnectionManager::get_secondary_recv_buffer_position( const thread tid,
  const synindex syn_id,
  const index lcid ) const
{
  return ( *( *secondary_recv_buffer_pos_[ tid ] )[ syn_id ] )[ lcid ];
}

inline size_t
ConnectionManager::get_num_connections_( const thread tid,
  const synindex syn_id ) const
{
  return ( *connections_[ tid ] )[ syn_id ]->size();
}

inline index
ConnectionManager::get_source_gid( const thread tid,
  const synindex syn_index,
  const index lcid )
{
  return source_table_.get_gid( tid, syn_index, lcid );
}

inline bool
ConnectionManager::has_primary_connections() const
{
  return has_primary_connections_;
}

inline bool
ConnectionManager::secondary_connections_exist() const
{
  return secondary_connections_exist_;
}

inline bool
ConnectionManager::get_sort_connections_by_source() const
{
  return sort_connections_by_source_;
}

inline double
ConnectionManager::get_stdp_eps() const
{
  return stdp_eps_;
}

} // namespace nest

#endif /* CONNECTION_MANAGER_H */<|MERGE_RESOLUTION|>--- conflicted
+++ resolved
@@ -229,15 +229,9 @@
   ArrayDatum get_connections( const DictionaryDatum& params ) const;
 
   void get_connections( std::deque< ConnectionID >& connectome,
-<<<<<<< HEAD
     GIDCollectionPTR source,
     GIDCollectionPTR target,
-    size_t syn_id,
-=======
-    TokenArray const* source,
-    TokenArray const* target,
     synindex syn_id,
->>>>>>> df724797
     long synapse_label ) const;
 
   /**
