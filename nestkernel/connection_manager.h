--- conflicted
+++ resolved
@@ -369,7 +369,6 @@
   //! See source_table.h
   void no_targets_to_process( const thread tid );
 
-<<<<<<< HEAD
   synindex get_syn_id( const thread tid, const synindex syn_index ) const;
 
   const std::vector< size_t >& get_secondary_send_buffer_positions(
@@ -383,10 +382,8 @@
     const index lcid ) const;
 
   bool deliver_secondary_events( const thread tid,
-    std::vector< uint_t >& recv_buffer );
-
-=======
->>>>>>> ba44ac52
+    std::vector< unsigned int >& recv_buffer );
+
 private:
   /**
    * Update delay extrema to current values.
@@ -692,17 +689,12 @@
   thread& target_rank,
   TargetData& next_target_data )
 {
-<<<<<<< HEAD
   return source_table_.get_next_target_data( tid,
     rank_start,
     rank_end,
     secondary_buffer_chunk_size_,
     target_rank,
     next_target_data );
-=======
-  return source_table_.get_next_target_data(
-    tid, rank_start, rank_end, target_rank, next_target_data );
->>>>>>> ba44ac52
 }
 
 inline const std::vector< size_t >&
