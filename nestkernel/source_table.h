--- conflicted
+++ resolved
@@ -324,15 +324,6 @@
   // correct the processed flag of the last entry (see
   // source_table_impl.h)
   assert( ( *current_positions_[ tid ] ).lcid + 1
-<<<<<<< HEAD
-    < static_cast< long >
-    ( ( *sources_[ ( *current_positions_[ tid ] ).tid ] )
-      [ ( *current_positions_[ tid ] ).syn_id ]->size() ) );
-
-  ( *( *sources_[ ( *current_positions_[ tid ] ).tid ] )
-    [ ( *current_positions_[ tid ] ).syn_id ] )
-    [ ( *current_positions_[ tid ] ).lcid + 1 ].set_processed( false );
-=======
     < static_cast< long >(
             ( *sources_[ ( *current_positions_[ tid ] )
                            .tid ] )[ ( *current_positions_[ tid ] ).syn_id ]
@@ -342,7 +333,6 @@
                     .tid ] )[ ( *current_positions_[ tid ] )
                                 .syn_id ] )[ ( *current_positions_[ tid ] ).lcid
     + 1 ].set_processed( false );
->>>>>>> 5bbb516c
 }
 
 inline void
@@ -366,14 +356,9 @@
       ( *saved_positions_[ tid ] ).lcid = std::min(
         ( *current_positions_[ tid ] ).lcid + 1,
         static_cast< long >(
-<<<<<<< HEAD
-          ( *sources_[ ( *current_positions_[ tid ] ).tid ] )
-    [ ( *current_positions_[ tid ] ).syn_id ]->size() - 1 ) );
-=======
           ( *sources_[ ( *current_positions_[ tid ] )
                          .tid ] )[ ( *current_positions_[ tid ] ).syn_id ]
             ->size() - 1 ) );
->>>>>>> 5bbb516c
     }
     else
     {
