--- conflicted
+++ resolved
@@ -94,63 +94,7 @@
   return std::string( "(nest-init) run" );
 }
 
-<<<<<<< HEAD
-/* BeginDocumentation
-=======
-
-/** @BeginDocumentation
-   Name: ChangeSubnet - change the current working subnet.
-   Synopsis:
-   gid   ChangeSubnet -> -
-   Parameters:
-   gid - The GID of the new current subnet.
-   Description:
-   Change the current subnet to the one given as argument. Create
-   will place newly created nodes in the current working subnet.
-   ChangeSubnet is not allowed for layer subnets used in the
-   topology module.
-
-   This function can be used to change the working subnet to a new
-   location, similar to the UNIX command cd.
-
-   SeeAlso: CurrentSubnet
-*/
-
-void
-NestModule::ChangeSubnet_iFunction::execute( SLIInterpreter* i ) const
-{
-  i->assert_stack_load( 1 );
-
-  index node_gid = getValue< long >( i->OStack.pick( 0 ) );
-
-  change_subnet( node_gid );
-
-  i->OStack.pop();
-  i->EStack.pop();
-}
-
-/** @BeginDocumentation
-   Name: CurrentSubnet - return the gid of the current network node.
-
-   Synopsis: CurrentSubnet -> gid
-   Description:
-   CurrentSubnet returns the gid of the current working subnet in form
-   of an integer number
-   Availability: NEST
-   SeeAlso: ChangeSubnet
-   Author: Marc-Oliver Gewaltig
-*/
-void
-NestModule::CurrentSubnetFunction::execute( SLIInterpreter* i ) const
-{
-  index current = current_subnet();
-
-  i->OStack.push( current );
-  i->EStack.pop();
-}
-
-/** @BeginDocumentation
->>>>>>> 2b4bf681
+/** @BeginDocumentation
    Name: SetStatus - sets the value of properties of a node, connection, random
    deviate generator or object
 
@@ -421,7 +365,6 @@
   i->EStack.pop();
 }
 
-<<<<<<< HEAD
 void
 NestModule::GetMetadata_gFunction::execute( SLIInterpreter* i ) const
 {
@@ -458,10 +401,7 @@
   i->EStack.pop();
 }
 
-/*BeginDocumentation
-=======
-/** @BeginDocumentation
->>>>>>> 2b4bf681
+/** @BeginDocumentation
   Name: SetDefaults - Set the default values for a node or synapse model.
   Synopsis: /modelname dict SetDefaults -> -
   SeeAlso: GetDefaults
@@ -710,65 +650,7 @@
   i->EStack.pop();
 }
 
-<<<<<<< HEAD
-/* BeginDocumentation
-=======
-void
-NestModule::GetNodes_i_D_b_bFunction::execute( SLIInterpreter* i ) const
-{
-  i->assert_stack_load( 4 );
-
-  const bool return_gids_only = getValue< bool >( i->OStack.pick( 0 ) );
-  const bool include_remote = not getValue< bool >( i->OStack.pick( 1 ) );
-  const DictionaryDatum params =
-    getValue< DictionaryDatum >( i->OStack.pick( 2 ) );
-  const index node_id = getValue< long >( i->OStack.pick( 3 ) );
-
-  ArrayDatum result =
-    get_nodes( node_id, params, include_remote, return_gids_only );
-
-  i->OStack.pop( 4 );
-  i->OStack.push( result );
-  i->EStack.pop();
-}
-
-void
-NestModule::GetChildren_i_D_bFunction::execute( SLIInterpreter* i ) const
-{
-  i->assert_stack_load( 3 );
-
-  const bool include_remote = not getValue< bool >( i->OStack.pick( 0 ) );
-  const DictionaryDatum params =
-    getValue< DictionaryDatum >( i->OStack.pick( 1 ) );
-  const index node_id = getValue< long >( i->OStack.pick( 2 ) );
-
-  ArrayDatum result = get_children( node_id, params, include_remote );
-
-  i->OStack.pop( 3 );
-  i->OStack.push( result );
-  i->EStack.pop();
-}
-
-void
-NestModule::GetLeaves_i_D_bFunction::execute( SLIInterpreter* i ) const
-{
-  i->assert_stack_load( 3 );
-
-  const bool include_remote = not getValue< bool >( i->OStack.pick( 0 ) );
-  const DictionaryDatum params =
-    getValue< DictionaryDatum >( i->OStack.pick( 1 ) );
-  const index node_id = getValue< long >( i->OStack.pick( 2 ) );
-
-  ArrayDatum result = get_leaves( node_id, params, include_remote );
-
-  i->OStack.pop( 3 );
-  i->OStack.push( result );
-  i->EStack.pop();
-}
-
-
-/** @BeginDocumentation
->>>>>>> 2b4bf681
+/** @BeginDocumentation
    Name: ResetKernel - Put the simulation kernel back to its initial state.
    Description:
    This function re-initializes the simulation kernel, returning it to the
@@ -1012,13 +894,8 @@
   i->EStack.pop();
 }
 
-<<<<<<< HEAD
-/* BeginDocumentation
+/** @BeginDocumentation
    Name: PrintNodes - Print nodes in the network.
-=======
-/** @BeginDocumentation
-   Name: PrintNetwork - Print network tree in readable form.
->>>>>>> 2b4bf681
    Synopsis:
    -  PrintNodes -> -
    Description:
@@ -1344,68 +1221,7 @@
 }
 #endif
 
-<<<<<<< HEAD
-/* BeginDocumentation
-=======
-/** @BeginDocumentation
-   Name: GetVpRNG - return random number generator associated to virtual process
-   of node
-   Synopsis:
-   gid GetVpRNG -> rngtype
-   Parameters:
-   gid  - global id of the node
-   Description:
-   This function is helpful in the implementation of parallelized wiring
-   routines that create identical random structures independent of the
-   number of machines and threads participating in the simulation. The
-   function is used in SLI libraries. There is probably no need to
-   directly use GetVpRNG in scripts describing a particular simulation.
-
-   In NEST each node (e.g. neuron) is assigned to a virtual process and
-   each virtual process maintains its own random number generator. In a
-   simulation run the virtual processes are equally distributed over the
-   participating machines and threads as specified by the user. In NEST
-   2.0 virtual processes are identified with threads.  Thus, with the
-   option /total_num_virtual_procs of [0] set to n, there are in total
-   always n threads (virtual processes) independent of the number of
-   participating machines.  The concept of virtual processes is described
-   in detail in [1].
-
-   Identical results are achieved independent of the number of machines
-   and threads participating in a simulation if all operations modifying
-   a neuron and its incoming synapses use the random number generator of
-   the virtual process the neuron is assigned to.
-
-   An ArgumentTypeError is raised if GetVpRNG is called for a
-   non-local gid.
-
-   References:
-   [1] Morrison A, Mehring C, Geisel T, Aertsen A, and Diesmann M (2005)
-       Advancing the boundaries of high connectivity network simulation
-       with distributed computing. Neural Computation 17(8):1776-1801
-       The article is available at www.nest-simulator.org
-
-   Author: Tobias Potjans, Moritz Helias, Diesmann
-   SeeAlso: GetGlobalRNG
-*/
-void
-NestModule::GetVpRngFunction::execute( SLIInterpreter* i ) const
-{
-  i->assert_stack_load( 1 );
-
-  index target = getValue< long >( i->OStack.pick( 0 ) );
-
-  librandom::RngPtr rng = get_vp_rng_of_gid( target );
-
-  Token rt( new librandom::RngDatum( rng ) );
-  i->OStack.pop( 1 );
-  i->OStack.push_move( rt );
-
-  i->EStack.pop();
-}
-
-/** @BeginDocumentation
->>>>>>> 2b4bf681
+/** @BeginDocumentation
    Name: GetGlobalRNG - return global random number generator
    Synopsis:
    GetGlobalRNG -> rngtype
