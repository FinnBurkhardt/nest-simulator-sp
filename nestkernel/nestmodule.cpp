--- conflicted
+++ resolved
@@ -94,11 +94,7 @@
 const std::string
 NestModule::name() const
 {
-<<<<<<< HEAD
-  return std::string( "NEST Kernel 3" ); // Return name of the module
-=======
   return std::string( "NEST Kernel" ); // Return name of the module
->>>>>>> 0b4f406b
 }
 
 const std::string
