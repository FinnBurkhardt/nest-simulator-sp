/*
 *  subnet.h
 *
 *  This file is part of NEST.
 *
 *  Copyright (C) 2004 The NEST Initiative
 *
 *  NEST is free software: you can redistribute it and/or modify
 *  it under the terms of the GNU General Public License as published by
 *  the Free Software Foundation, either version 2 of the License, or
 *  (at your option) any later version.
 *
 *  NEST is distributed in the hope that it will be useful,
 *  but WITHOUT ANY WARRANTY; without even the implied warranty of
 *  MERCHANTABILITY or FITNESS FOR A PARTICULAR PURPOSE.  See the
 *  GNU General Public License for more details.
 *
 *  You should have received a copy of the GNU General Public License
 *  along with NEST.  If not, see <http://www.gnu.org/licenses/>.
 *
 */

#ifndef SUBNET_H
#define SUBNET_H

// C++ includes:
#include <string>
#include <vector>

// Includes from nestkernel:
#include "multirange.h"
#include "node.h"

// Includes from sli:
#include "dictdatum.h"

/* BeginDocumentation

Name: subnet - Root node for subnetworks.

Description:
A network node of type subnet serves as a root node for subnetworks

Parameters:
Parameters that can be accessed via the GetStatus and SetStatus functions:

customdict (dictionarytype) -
   A user-defined dictionary, which may be used to store additional
   data.
label (stringtype) -
  A user-defined string, which may be used to give a symbolic name to
  the node.
number_of_children (integertype) -
  The number of direct children of the subnet

  SeeAlso: modeldict, Node
*/

namespace nest
{

class Node;

/**
 * Base class for all subnet nodes.
 * This class can be used
 * - to group other Nodes into "sub-networks"
 * - to construct Node classes which are composed of multiple
 *   subnodes.
 */
class Subnet : public Node
{
public:
  Subnet();

  Subnet( const Subnet& );

  virtual ~Subnet()
  {
  }

  void set_status( const DictionaryDatum& );
  void get_status( DictionaryDatum& ) const;

<<<<<<< HEAD
  // subnet does not require local id; needs to be defined here to
  // avoid exception in node_manager::add_node
  void
  set_local_device_id( const index ldid )
  {
  }
  index
  get_local_device_id() const
  {
    return invalid_index;
  }
=======
  void set_local_device_id( const index ldid );
  index get_local_device_id() const;
>>>>>>> 2155e885

  bool has_proxies() const;

  size_t global_size() const; //!< Returns total number of children.
  size_t local_size() const;  //!< Returns number of childern in local process.
  bool global_empty() const;  //!< returns true if subnet is empty *globally*
  bool local_empty() const;   //!< returns true if subnet has no local nodes

  void reserve( size_t );

  /**
   * Add a local node to the subnet.
   * This function adds a node to the subnet and returns its local id.
   * The node is appended to the subnet child-list.
   */
  index add_node( Node* );

  /**
   * Add a remote node to the subnet.
   * This function increments the next local id to be assigned.
   */
  index add_remote_node( index gid, index mid );

  /**
   * Add a gid range to the subnet.
   * If a subsequent node is added via `add_node` or `add_remote_node`
   * the calls to `gid_.push_back()` are ignored, if the gid of the
   * node is already in the range.
   */
  void add_gid_range( index start_gid, index end_gid );

  /**
   * Return iterator to the first local child node.
   */
  std::vector< Node* >::iterator local_begin();

  /**
   * Return iterator to the end of the local child-list.
   */
  std::vector< Node* >::iterator local_end();

  /**
   * Return const iterator to the first local child node.
   */
  std::vector< Node* >::const_iterator local_begin() const;

  /**
   * Return const iterator to the end of the local child-list.
   */
  std::vector< Node* >::const_iterator local_end() const;

  /**
   * Return pointer to Node at given LID if it is local.
   * @note Defined for dense subnets only (all children local)
   */
  Node* at_lid( index ) const;

  /**
   * Return the subnets's user label.
   * Each subnet can be given a user-defined string as a label, which
   * may be used to give a symbolic name to the node. From the SLI
   * level, the GetGlobalNodes command may be used to find a subnet's
   * GID from its label.
   */
  std::string get_label() const;

  /**
   * Set the subnet's user label.
   * Each subnet can be given a user-defined string as a label, which
   * may be used to give a symbolic name to the node. From the SLI
   * level, the GetGlobalNodes command may be used to find a subnet's
   * GID from its label.
   */
  void set_label( std::string const );

  /**
   * Set the subnet's custom dictionary.
   * Each subnet can be given a user-defined dictionary, which
   * may be used to store additional data. From the SLI
   * level, the SetStatus command may be used to set a subnet's
   * custom dictionary.
   */
  DictionaryDatum get_customdict() const;

  /**
   * Return pointer to the subnet's custom dictionary.
   * Each subnet contains a user-definable dictionary, which
   * may be used to store additional data. From the SLI
   * level, the SetStatus command may be used to set a subnet's
   * custom dictionary.
   */
  void set_customdict( DictionaryDatum const dict );

  std::string print_network( int, int, std::string = "" );

  bool is_subnet() const;

  bool is_homogeneous() const;

protected:
  void
  init_node_( const Node& )
  {
  }
  void
  init_state_( const Node& )
  {
  }
  void
  init_buffers_()
  {
  }

  void
  calibrate()
  {
  }
  void
  update( Time const&, const long, const long )
  {
  }

  /**
   * Pointer to child nodes.
   * This vector contains the pointers to the child nodes.
   * Since deletion of Nodes is possible, entries in this
   * vector may be NULL. Note that all code must handle
   * this case gracefully.
   */
  std::vector< Node* > nodes_;

  /**
   * GIDs of global child nodes.
   * This Multirange contains the GIDs of all child nodes on all
   * processes.
   */
  Multirange gids_;

private:
  void get_dimensions_( std::vector< int >& ) const;

  std::string label_; //!< user-defined label for this node.
                      /**
                       * user-defined dictionary for this node.
                       * note that DictionaryDatum is a pointer and must be initialized in the
                       * constructor.
                       */
  DictionaryDatum customdict_;
  bool homogeneous_; //!< flag which indicates if the subnet contains different
                     //!< kinds of models.
  index last_mid_;   //!< model index of last child

  index local_device_id_;
};

/**
 * Add a local node to the subnet.
 */
inline index
Subnet::add_node( Node* n )
{
  const index lid = gids_.size();
  const index mid = n->get_model_id();
  if ( ( homogeneous_ ) and ( lid > 0 ) )
  {
    if ( mid != last_mid_ )
    {
      homogeneous_ = false;
    }
  }
  n->set_lid_( lid );
  n->set_subnet_index_( nodes_.size() );
  nodes_.push_back( n );
  n->set_parent_( this );
  gids_.push_back( n->get_gid() );
  last_mid_ = mid;
  return lid;
}

/**
 * Add a remote node to the subnet.
 */
inline index
Subnet::add_remote_node( index gid, index mid )
{
  const index lid = gids_.size();
  if ( ( homogeneous_ ) and ( lid > 0 ) )
  {
    if ( mid != last_mid_ )
    {
      homogeneous_ = false;
    }
  }
  last_mid_ = mid;
  gids_.push_back( gid );
  return lid;
}

inline void
Subnet::add_gid_range( index start_gid, index end_gid )
{
  gids_.add_range( start_gid, end_gid );
}

inline std::vector< Node* >::iterator
Subnet::local_begin()
{
  return nodes_.begin();
}

inline std::vector< Node* >::iterator
Subnet::local_end()
{
  return nodes_.end();
}

inline std::vector< Node* >::const_iterator
Subnet::local_begin() const
{
  return nodes_.begin();
}

inline std::vector< Node* >::const_iterator
Subnet::local_end() const
{
  return nodes_.end();
}

inline bool
Subnet::local_empty() const
{
  return nodes_.empty();
}

inline bool
Subnet::global_empty() const
{
  return gids_.empty();
}

inline size_t
Subnet::global_size() const
{
  return gids_.size();
}

inline size_t
Subnet::local_size() const
{
  return nodes_.size();
}

inline Node*
Subnet::at_lid( index lid ) const
{
  // defined for "dense" subnets only
  assert( local_size() == global_size() );

  if ( lid >= nodes_.size() )
  {
    throw UnknownNode();
  }
  return nodes_[ lid ];
}

inline void
Subnet::reserve( size_t n )
{
  nodes_.reserve( n );
}

inline std::string
Subnet::get_label() const
{
  return label_;
}

inline DictionaryDatum
Subnet::get_customdict() const
{
  return customdict_;
}

inline void
Subnet::set_customdict( DictionaryDatum const d )
{
  customdict_ = d;
}

inline bool
Subnet::has_proxies() const
{
  return false;
}

inline bool
Subnet::is_homogeneous() const
{
  return homogeneous_;
}

inline void
Subnet::set_local_device_id( const index ldid )
{
  local_device_id_ = ldid;
}

inline index
Subnet::get_local_device_id() const
{
  return local_device_id_;
}

} // namespace

#endif<|MERGE_RESOLUTION|>--- conflicted
+++ resolved
@@ -82,22 +82,8 @@
   void set_status( const DictionaryDatum& );
   void get_status( DictionaryDatum& ) const;
 
-<<<<<<< HEAD
-  // subnet does not require local id; needs to be defined here to
-  // avoid exception in node_manager::add_node
-  void
-  set_local_device_id( const index ldid )
-  {
-  }
-  index
-  get_local_device_id() const
-  {
-    return invalid_index;
-  }
-=======
   void set_local_device_id( const index ldid );
   index get_local_device_id() const;
->>>>>>> 2155e885
 
   bool has_proxies() const;
 
