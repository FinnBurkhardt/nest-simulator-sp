/*
 *  exceptions.h
 *
 *  This file is part of NEST.
 *
 *  Copyright (C) 2004 The NEST Initiative
 *
 *  NEST is free software: you can redistribute it and/or modify
 *  it under the terms of the GNU General Public License as published by
 *  the Free Software Foundation, either version 2 of the License, or
 *  (at your option) any later version.
 *
 *  NEST is distributed in the hope that it will be useful,
 *  but WITHOUT ANY WARRANTY; without even the implied warranty of
 *  MERCHANTABILITY or FITNESS FOR A PARTICULAR PURPOSE.  See the
 *  GNU General Public License for more details.
 *
 *  You should have received a copy of the GNU General Public License
 *  along with NEST.  If not, see <http://www.gnu.org/licenses/>.
 *
 */

#ifndef EXCEPTIONS_H
#define EXCEPTIONS_H

// Includes from nestkernel:
#include "nest_time.h"

// Includes from sli:
#include "name.h"
#include "sliexceptions.h"

class SLIInterpreter;

namespace nest
{

class Event;

/**
 * @addtogroup Exceptions Exception classes
 * Exception classes that are thrown to indicate
 * an error.
 */

/**
 * @defgroup KernelExceptions NEST kernel exception classes
 * Exception classes that are thrown by the NEST kernel to indicate
 * an error.
 * @ingroup Exceptions
 */

/**
 * Base class for all Kernel exceptions.
 * @ingroup Exceptions
 * @ingroup KernelExceptions
 */
class KernelException : public SLIException
{
public:
  KernelException()
    : SLIException( "KernelException" )
  {
  }

  explicit KernelException( char const* const what )
    : SLIException( what )
  {
  }

  explicit KernelException( const std::string& what )
    : SLIException( what )
  {
  }

  ~KernelException() throw() override
  {
  }

  std::string
  message() const override
  {
    return std::string();
  }
};

/**
 * Exception to be thrown if a model with the the specified name
 * does not exist.
 * @see UnknownComponent
 * @ingroup KernelExceptions
 */
class UnknownModelName : public KernelException
{
  const Name n_;

public:
  explicit UnknownModelName( const Name& n )
    : KernelException( "UnknownModelName" )
    , n_( n )
  {
  }

  ~UnknownModelName() throw() override
  {
  }
  std::string message() const override;
};

/**
 * Exception to be thrown if a component with the the specified name
 * does not exist.
 *
 * @see UnknownModelName
 * @ingroup KernelExceptions
 */
class UnknownComponent : public KernelException
{
  const Name n_;

public:
  explicit UnknownComponent( const Name& n )
    : KernelException( "UnknownComponent" )
    , n_( n )
  {
  }

  ~UnknownComponent() throw() override
  {
  }
  std::string message() const override;
};

/**
 * Exception to be thrown if a name requested for a user-defined
 * model exist already.
 *
 * @ingroup KernelExceptions
 */
class NewModelNameExists : public KernelException
{
  const Name n_;

public:
  explicit NewModelNameExists( const Name& n )
    : KernelException( "NewModelNameExists" )
    , n_( n )
  {
  }
  ~NewModelNameExists() throw() override
  {
  }
  std::string message() const override;
};

/**
 * Exception to be thrown if a (neuron/synapse) model with the the specified ID
 * is used within the network and the providing module hence cannot be
 * uninstalled.
 * This exception can occur if the user tries to uninstall a
 * module.
 * @ingroup KernelExceptions
 */
class ModelInUse : public KernelException
{
  const std::string modelname_;

public:
  ModelInUse( const std::string& modelname )
    : KernelException( "ModelInUse" )
    , modelname_( modelname )
  {
  }

  ~ModelInUse() throw() override
  {
  }
  std::string message() const override;
};

/**
 * Exception to be thrown if the specified
 * Synapse type does not exist.
 * @ingroup KernelExceptions
 */
class UnknownSynapseType : public KernelException
{
  int synapseid_;
  std::string synapsename_;

public:
  UnknownSynapseType( int id )
    : KernelException( "UnknownSynapseType" )
    , synapseid_( id )
    , synapsename_()
  {
  }

  UnknownSynapseType( std::string name )
    : KernelException( "UnknownSynapseType" )
    , synapseid_()
    , synapsename_( name )
  {
  }

  ~UnknownSynapseType() throw() override
  {
  }

  std::string message() const override;
};

/**
 * Exception to be thrown if the specified Node does not exist.
 *
 * This exception is thrown, if
 * -# an address did not point to an existing node.
 * -# a node id did not point to an existing node.
 * @ingroup KernelExceptions
 */

class UnknownNode : public KernelException
{
  int id_;

public:
  UnknownNode()
    : KernelException( "UnknownNode" )
    , id_( -1 )
  {
  }
  UnknownNode( int id )
    : KernelException( "UnknownNode" )
    , id_( id )
  {
  }

  ~UnknownNode() throw() override
  {
  }

  std::string message() const override;
};

/**
 * Exception to be thrown if the specified Node does not exist.
 *
 * This exception is thrown, if
 * -# an address did not point to an existing node.
 * -# a node id did not point to an existing node.
 * @ingroup KernelExceptions
 */

class NoThreadSiblingsAvailable : public KernelException
{
  int id_;

public:
  NoThreadSiblingsAvailable()
    : KernelException( "UnknownNode" )
    , id_( -1 )
  {
  }
  NoThreadSiblingsAvailable( int id )
    : KernelException( "UnknownNode" )
    , id_( id )
  {
  }

  ~NoThreadSiblingsAvailable() throw() override
  {
  }

  std::string message() const override;
};


class LocalNodeExpected : public KernelException
{
  int id_;

public:
  LocalNodeExpected( int id )
    : KernelException( "LocalNodeExpected" )
    , id_( id )
  {
  }

  ~LocalNodeExpected() throw() override
  {
  }

  std::string message() const override;
};

class NodeWithProxiesExpected : public KernelException
{
  int id_;

public:
  NodeWithProxiesExpected( int id )
    : KernelException( "NodeWithProxiesExpected" )
    , id_( id )
  {
  }

  ~NodeWithProxiesExpected() throw() override
  {
  }

  std::string message() const override;
};

/**
 * Exception to be thrown if the parent compartment does not exist
 */
class UnknownCompartment : public KernelException
{
  long compartment_idx_;
  std::string info_;

public:
  UnknownCompartment( long compartment_idx, std::string info )
    : KernelException( "UnknownCompartment" )
    , compartment_idx_( compartment_idx )
    , info_( info )
  {
  }

  ~UnknownCompartment() throw() override
  {
  }
  std::string message() const override;
};


/**
 * Exception to be thrown if the specified
 * receptor type does not exist in the node.
 */

class UnknownReceptorType : public KernelException
{
  long receptor_type_;
  std::string name_;

public:
  UnknownReceptorType( long receptor_type, std::string name )
    : KernelException( "UnknownReceptorType" )
    , receptor_type_( receptor_type )
    , name_( name )
  {
  }

  ~UnknownReceptorType() throw() override
  {
  }
  std::string message() const override;
};

/**
 * Exception to be thrown if the specified
 * receptor type does not accept the event type.
 */

class IncompatibleReceptorType : public KernelException
{
  long receptor_type_;
  std::string name_;
  std::string event_type_;

public:
  IncompatibleReceptorType( long receptor_type, std::string name, std::string event )
    : KernelException( "IncompatibleReceptorType" )
    , receptor_type_( receptor_type )
    , name_( name )
    , event_type_( event )
  {
  }

  ~IncompatibleReceptorType() throw() override
  {
  }
  std::string message() const override;
};

/**
 * To be thrown if a port does not exists.
 * This exception is thrown if a specified port (or r-port) number
 * was unknown at the specified node.
 * @ingroup KernelExceptions
 */
class UnknownPort : public KernelException
{
  int id_;
  std::string info_;

public:
  UnknownPort( int id )
    : KernelException( "UnknownPort" )
    , id_( id )
    , info_( "" )
  {
  }
  UnknownPort( int id, std::string info )
    : KernelException( "UnknownPort" )
    , id_( id )
    , info_( info )
  {
  }

  ~UnknownPort() throw() override
  {
  }

  std::string message() const override;
};

/**
 * To be thrown if a connection is not possible.
 *
 * This exception is e.g. thrown if a connection was attempted with
 * an unsupported Event type.
 * @ingroup KernelExceptions
 */
class IllegalConnection : public KernelException
{
public:
  IllegalConnection()
    : KernelException( "IllegalConnection" )
    , msg_()
  {
  }

  IllegalConnection( std::string msg )
    : KernelException( "IllegalConnection" )
    , msg_( msg )
  {
  }

  ~IllegalConnection() throw() override
  {
  }

  std::string message() const override;

private:
  std::string msg_;
};

/**
 * To be thrown if a connection does not exists but something is to be done with it.
 *
 * This exception is e.g. thrown if a deletion was attempted with
 * an inexistent connection.
 * @ingroup KernelExceptions
 */
class InexistentConnection : public KernelException
{
public:
  InexistentConnection()
    : KernelException( "The connection does not exist" )
    , msg_()
  {
  }

  InexistentConnection( std::string msg )
    : KernelException( "The connection does not exist" )
    , msg_( msg )
  {
  }

  ~InexistentConnection() throw() override
  {
  }

  std::string message() const override;

private:
  std::string msg_;
};

/**
 * Exception to be thrown if a thread id outside the range encountered.
 * @ingroup KernelExceptions
 */
class UnknownThread : public KernelException
{
  int id_;

public:
  UnknownThread( int id )
    : KernelException( "UnknownThread" )
    , id_( id )
  {
  }

  ~UnknownThread() throw() override
  {
  }

  std::string message() const override;
};

/**
 * Exception to be thrown if an invalid delay is used in a
 * connection.
 * @ingroup KernelExceptions
 */
class BadDelay : public KernelException
{
  double delay_;
  std::string message_;

public:
  BadDelay( double delay, std::string message )
    : KernelException( "BadDelay" )
    , delay_( delay )
    , message_( message )
  {
  }

  ~BadDelay() throw() override
  {
  }

  std::string message() const override;
};

/**
 * Exception to be thrown by the event handler
 * of a node if it receives an event it cannot handle.
 *
 * This case should be prevented by connect_sender().
 * @ingroup KernelExceptions
 */
class UnexpectedEvent : public KernelException
{
public:
  UnexpectedEvent()
    : KernelException( "UnexpectedEvent" )
  {
  }

  UnexpectedEvent( std::string msg )
    : KernelException( "UnexpectedEvent" )
    , msg_( msg )
  {
  }

  ~UnexpectedEvent() throw() override
  {
  }

  std::string message() const override;

private:
  std::string msg_;
};


/**
 * Exception to be thrown by a Connection object if
 * a connection with an unsupported event type is
 * attempted
 * @ingroup KernelExceptions
 */
class UnsupportedEvent : public KernelException
{
public:
  UnsupportedEvent()
    : KernelException( "UnsupportedEvent" )
  {
  }

  ~UnsupportedEvent() throw() override
  {
  }
  std::string message() const override;
};

/**
 * Exception to be thrown if a status parameter is incomplete or inconsistent.
 *
 * Thrown by Node::set_/get_property methods.
 * @ingroup KernelExceptions
 */
class BadProperty : public KernelException
{
  std::string msg_;

public:
  //! @param detailed error message
  BadProperty()
    : KernelException( "BadProperty" )
    , msg_()
  {
  }
  BadProperty( std::string msg )
    : KernelException( "BadProperty" )
    , msg_( msg )
  {
  }

  ~BadProperty() throw() override
  {
  }

  std::string message() const override;
};

/**
 * Exception to be thrown if a parameter cannot be set.
 *
 * Thrown by Node::set_/get_property methods.
 * @ingroup KernelExceptions
 */
class BadParameter : public KernelException
{
  std::string msg_;

public:
  //! @param detailed error message
  BadParameter()
    : KernelException( "BadParameter" )
    , msg_()
  {
  }
  BadParameter( std::string msg )
    : KernelException( "BadParameter" )
    , msg_( msg )
  {
  }

  ~BadParameter() throw() override
  {
  }

  std::string message() const override;
};

/**
 * Exception to be thrown if the dimensions of two or more objects do not agree.
 *
 * Thrown by Node::set_/get_property methods.
 * @ingroup KernelExceptions
 */
class DimensionMismatch : public KernelException
{
  int expected_;
  int provided_;
  std::string msg_;

public:
  DimensionMismatch()
    : KernelException( "DimensionMismatch" )
    , expected_( -1 )
    , provided_( -1 )
  {
  }

  DimensionMismatch( int expected, int provided )
    : KernelException( "DimensionMismatch" )
    , expected_( expected )
    , provided_( provided )
  {
  }

  DimensionMismatch( const std::string& msg )
    : KernelException( "DimensionMismatch" )
    , expected_( -1 )
    , provided_( -1 )
    , msg_( msg )
  {
  }


  ~DimensionMismatch() throw() override
  {
  }

  std::string message() const override;
};

/**
 * Exception to be thrown if a problem with the
 * distribution of elements is encountered
 * @ingroup KernelExceptions
 */
class DistributionError : public KernelException
{
public:
  DistributionError()
    : KernelException( "DistributionError" )
  {
  }
  ~DistributionError() throw() override
  {
  }

  std::string message() const override;
};

/**
 * Exception to be thrown on prototype construction if Time objects incompatible.
 *
 * This exception is to be thrown by the default constructor of
 * nodes which require that Time objects have properties wrt resolution.
 * @ingroup KernelExceptions
 * @see InvalidTimeInModel
 */
class InvalidDefaultResolution : public KernelException
{
public:
  /**
   * @note model should be passed from get_name() to ensure that
   *             names of copied models are reported correctly.
   * @param model     name of model causing problem
   * @param property  name of property conflicting
   * @param value     value of property conflicting
   */
  InvalidDefaultResolution( const std::string& model, const Name& property, const Time& value )
    : KernelException( "InvalidDefaultResolution" )
    , model_( model )
    , prop_( property )
    , val_( value )
  {
  }
  ~InvalidDefaultResolution() throw() override
  {
  }

  std::string message() const override;

private:
  const std::string model_;
  const Name prop_;
  const Time val_;
};

/**
 * Exception to be thrown on instance construction if Time objects incompatible.
 *
 * This exception is to be thrown by the copy constructor of nodes which
 * require that Time objects have properties wrt resolution.
 * @ingroup KernelExceptions
 * @see InvalidDefaultResolution
 */
class InvalidTimeInModel : public KernelException
{
public:
  /**
   * @note model should be passed from get_name() to ensure that
   *             names of copied models are reported correctly.
   * @param model     name of model causing problem
   * @param property  name of property conflicting
   * @param value     value of property conflicting
   */
  InvalidTimeInModel( const std::string& model, const Name& property, const Time& value )
    : KernelException( "InvalidTimeInModel" )
    , model_( model )
    , prop_( property )
    , val_( value )
  {
  }
  ~InvalidTimeInModel() throw() override
  {
  }

  std::string message() const override;

private:
  const std::string model_;
  const Name prop_;
  const Time val_;
};

/**
 * Exception to be thrown if a Time object should be multiple of the resolution.
 * @see TimeMultipleRequired
 * @ingroup KernelExceptions
 */
class StepMultipleRequired : public KernelException
{
public:
  /**
   * @note model should be passed from get_name() to ensure that
   *             names of copied models are reported correctly.
   * @param model     name of model causing problem
   * @param property  name of property conflicting
   * @param value     value of property conflicting
   */
  StepMultipleRequired( const std::string& model, const Name& property, const Time& value )
    : KernelException( "StepMultipleRequired" )
    , model_( model )
    , prop_( property )
    , val_( value )
  {
  }
  ~StepMultipleRequired() throw() override
  {
  }

  std::string message() const override;

private:
  const std::string model_;
  const Name prop_;
  const Time val_;
};

/**
 * Exception to be thrown if a Time object should be a multiple of another.
 * @see StepMultipleRequired
 * @ingroup KernelExceptions
 */
class TimeMultipleRequired : public KernelException
{
public:
  /**
   * @note model should be passed from get_name() to ensure that
   *             names of copied models are reported correctly.
   * @param model    name of model causing problem
   * @param name_a   name of dividend
   * @param value_a  value of dividend
   * @param name_b   name of divisor
   * @param value_b  value of divisor
   */
  TimeMultipleRequired( const std::string& model,
    const Name& name_a,
    const Time& value_a,
    const Name& name_b,
    const Time& value_b )
    : KernelException( "StepMultipleRequired" )
    , model_( model )
    , prop_a_( name_a )
    , val_a_( value_a )
    , prop_b_( name_b )
    , val_b_( value_b )
  {
  }
  ~TimeMultipleRequired() throw() override
  {
  }

  std::string message() const override;

private:
  const std::string model_;
  const Name prop_a_;
  const Time val_a_;
  const Name prop_b_;
  const Time val_b_;
};

/**
 * Exception to be thrown if a GSL solver does not return GSL_SUCCESS
 * @ingroup KernelExceptions
 */
class GSLSolverFailure : public KernelException
{
public:
  /**
   * @note model should be passed from get_name() to ensure that
   *             names of copied models are reported correctly.
   * @param model name of model causing problem
   * @param status exit status of the GSL solver
   */
  GSLSolverFailure( const std::string& model, const int status )
    : KernelException( "GSLSolverFailure" )
    , model_( model )
    , status_( status )
  {
  }
  ~GSLSolverFailure() throw() override
  {
  }

  std::string message() const override;

private:
  const std::string model_;
  const int status_;
};

/**
 * Exception to be thrown if numerical instabilities are detected.
 * @ingroup KernelExceptions
 */
class NumericalInstability : public KernelException
{
public:
  /**
   * @note model should be passed from get_name() to ensure that
   *             names of copied models are reported correctly.
   * @param model name of model causing problem
   */
  NumericalInstability( const std::string& model )
    : KernelException( "NumericalInstability" )
    , model_( model )
  {
  }
  ~NumericalInstability() throw() override
  {
  }

  std::string message() const override;

private:
  const std::string model_;
};

/**
 * Exception to be thrown if when trying to delete an entry from
 * DynamicRecordablesMap that does not exist.
 * @ingroup KernelExceptions
 */
class KeyError : public KernelException
{
  const Name key_;
  const std::string map_type_;
  const std::string map_op_;

public:
  KeyError( const Name& key, const std::string& map_type, const std::string& map_op )
    : KernelException( "KeyError" )
    , key_( key )
    , map_type_( map_type )
    , map_op_( map_op )
  {
  }

  ~KeyError() throw() override
  {
  }
  std::string message() const override;
};

/**
 * Exception to be thrown if an internal error occurs.
 * @ingroup KernelExceptions
 */
class InternalError : public KernelException
{
  std::string msg_;

public:
  //! @param detailed error message
  InternalError()
    : KernelException( "InternalError" )
    , msg_()
  {
  }
  InternalError( std::string msg )
    : KernelException( "InternalError" )
    , msg_( msg )
  {
  }

  ~InternalError() throw() override
  {
  }

  std::string message() const override;
};


#ifdef HAVE_MUSIC
/**
 * Exception to be thrown if a music_event_out_proxy is generated, but the music
 * port is unmapped.
 * @ingroup KernelExceptions
 */
class MUSICPortUnconnected : public KernelException
{
public:
  /**
   * @note model should be passed from get_name() to ensure that
   *             names of copied models are reported correctly.
   * @param model     name of model causing problem
   * @param portname  name of MUSIC port
   */
  MUSICPortUnconnected( const std::string& model, const std::string& portname )
    : KernelException( "MUSICPortUnconnected" )
    , model_( model )
    , portname_( portname )
  {
  }
  ~MUSICPortUnconnected() throw()
  {
  }

  std::string message() const;

private:
  const std::string model_;
  const std::string portname_;
};

/**
 * Exception to be thrown if a music_event_out_proxy is generated, but the
 * music port has no width.
 * @ingroup KernelExceptions
 */
class MUSICPortHasNoWidth : public KernelException
{
public:
  /**
   * @note model should be passed from get_name() to ensure that
   *             names of copied models are reported correctly.
   * @param model     name of model causing problem
   * @param portname  name of music port
   */
  MUSICPortHasNoWidth( const std::string& model, const std::string& portname )
    : KernelException( "MUSICPortHasNoWidth" )
    , model_( model )
    , portname_( portname )
  {
  }
  ~MUSICPortHasNoWidth() throw()
  {
  }

  std::string message() const;

private:
  const std::string model_;
  const std::string portname_;
};


/**
 * Exception to be thrown if the user tries to change the name of an already
 * published port.
 * @ingroup KernelExceptions
 */
class MUSICPortAlreadyPublished : public KernelException
{
public:
  /**
   * @note model should be passed from get_name() to ensure that
   *             names of copied models are reported correctly.
   * @param model     name of model causing problem
   */
  MUSICPortAlreadyPublished( const std::string& model, const std::string& portname )
    : KernelException( "MUSICPortAlreadyPublished" )
    , model_( model )
    , portname_( portname )
  {
  }
  ~MUSICPortAlreadyPublished() throw()
  {
  }

  std::string message() const;

private:
  const std::string model_;
  const std::string portname_;
};

/**
 * Exception to be thrown if the user tries to change the name of an already
 * published port.
 * @ingroup KernelExceptions
 */
class MUSICSimulationHasRun : public KernelException
{
public:
  /**
   * @note model should be passed from get_name() to ensure that
   *             names of copied models are reported correctly.
   * @param model     name of model causing problem
   */
  MUSICSimulationHasRun( const std::string& model )
    : KernelException( "MUSICSimulationHasRun" )
    , model_( model )
  {
  }
  ~MUSICSimulationHasRun() throw()
  {
  }

  std::string message() const;

private:
  const std::string model_;
};


/**
 * Exception to be thrown if the user tries to map a channel that exceeds the
 * width of the MUSIC port.
 * @ingroup KernelExceptions
 */
class MUSICChannelUnknown : public KernelException
{
public:
  /**
   * @note model should be passed from get_name() to ensure that
   *             names of copied models are reported correctly.
   * @param model     name of model causing problem
   */
  MUSICChannelUnknown( const std::string& model, const std::string& portname, int channel )
    : KernelException( "MUSICChannelUnknown" )
    , portname_( portname )
    , channel_( channel )
    , model_( model )
  {
  }
  ~MUSICChannelUnknown() throw()
  {
  }

  std::string message() const;

private:
  const std::string portname_;
  const int channel_;
  const std::string model_;
};

/**
 * Exception to be thrown if the user tries to use a port that is not known to
 * NEST.
 * @ingroup KernelExceptions
 */
class MUSICPortUnknown : public KernelException
{
public:
  MUSICPortUnknown( const std::string& portname )
    : KernelException( "MUSICPortUnknown" )
    , portname_( portname )
  {
  }
  ~MUSICPortUnknown() throw()
  {
  }

  std::string message() const;

private:
  const std::string portname_;
};

/**
 * Exception to be thrown if the user tries to map a channel that exceeds the
 * width of the MUSIC port.
 * @ingroup KernelExceptions
 */
class MUSICChannelAlreadyMapped : public KernelException
{
public:
  /**
   * @note model should be passed from get_name() to ensure that
   *             names of copied models are reported correctly.
   * @param model     name of model causing problem
   */
  MUSICChannelAlreadyMapped( const std::string& model, const std::string& portname, int channel )
    : KernelException( "MUSICChannelAlreadyMapped" )
    , portname_( portname )
    , channel_( channel )
    , model_( model )
  {
  }
  ~MUSICChannelAlreadyMapped() throw()
  {
  }

  std::string message() const;

private:
  const std::string portname_;
  const int channel_;
  const std::string model_;
};

#endif

#ifdef HAVE_MPI
class MPIPortsFileUnknown : public KernelException
{
public:
  explicit MPIPortsFileUnknown( const size_t node_id )
<<<<<<< HEAD
=======
    : node_id_( node_id )
  {
  }

  std::string message() const;

private:
  const size_t node_id_;
};

class MPIErrorCode : public KernelException
{
public:
  explicit MPIErrorCode( const int error_code )
    : error_code_( error_code )
  {
  }

  std::string message() const;

private:
  int error_code_;
};

class MPIPortsFileMissing : public KernelException
{
public:
  explicit MPIPortsFileMissing( const size_t node_id, const std::string path )
>>>>>>> 1a5838eb
    : node_id_( node_id )
    , path_( path )
  {
  }

  std::string message() const;

private:
  const size_t node_id_;
<<<<<<< HEAD
=======
  const std::string path_;
>>>>>>> 1a5838eb
};
#endif

class UnmatchedSteps : public KernelException
{
public:
  UnmatchedSteps( int steps_left, int total_steps )
    : current_step_( total_steps - steps_left )
    , total_steps_( total_steps )
  {
  }

  std::string message() const override;

private:
  const int current_step_;
  const int total_steps_;
};

class BackendPrepared : public KernelException
{
public:
  BackendPrepared( const std::string& backend )
    : backend_( backend )
  {
  }

  BackendPrepared( std::string&& backend )
    : backend_( std::move( backend ) )
  {
  }


  std::string message() const override;

private:
  const std::string backend_;
};

class BackendNotPrepared : public KernelException
{
public:
  BackendNotPrepared( const std::string& backend )
    : backend_( backend )
  {
  }

  BackendNotPrepared( std::string&& backend )
    : backend_( std::move( backend ) )
  {
  }

  std::string message() const override;

private:
  const std::string backend_;
};

class BackendAlreadyRegistered : public KernelException
{
public:
  BackendAlreadyRegistered( const std::string& backend )
    : backend_( backend )
  {
  }

  BackendAlreadyRegistered( std::string&& backend )
    : backend_( std::move( backend ) )
  {
  }


  std::string message() const override;

private:
  const std::string backend_;
};

class LayerExpected : public KernelException
{
public:
  LayerExpected()
    : KernelException( "LayerExpected" )
  {
  }
  ~LayerExpected() throw() override
  {
  }

  std::string message() const override;
};

class LayerNodeExpected : public KernelException
{
public:
  LayerNodeExpected()
    : KernelException( "LayerNodeExpected" )
  {
  }
  ~LayerNodeExpected() throw() override
  {
  }

  std::string message() const override;
};

} // namespace nest

#endif<|MERGE_RESOLUTION|>--- conflicted
+++ resolved
@@ -1182,8 +1182,6 @@
 {
 public:
   explicit MPIPortsFileUnknown( const size_t node_id )
-<<<<<<< HEAD
-=======
     : node_id_( node_id )
   {
   }
@@ -1212,7 +1210,6 @@
 {
 public:
   explicit MPIPortsFileMissing( const size_t node_id, const std::string path )
->>>>>>> 1a5838eb
     : node_id_( node_id )
     , path_( path )
   {
@@ -1222,10 +1219,7 @@
 
 private:
   const size_t node_id_;
-<<<<<<< HEAD
-=======
   const std::string path_;
->>>>>>> 1a5838eb
 };
 #endif
 
