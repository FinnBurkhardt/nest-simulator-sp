/*
 *  conn_builder.cpp
 *
 *  This file is part of NEST.
 *
 *  Copyright (C) 2004 The NEST Initiative
 *
 *  NEST is free software: you can redistribute it and/or modify
 *  it under the terms of the GNU General Public License as published by
 *  the Free Software Foundation, either version 2 of the License, or
 *  (at your option) any later version.
 *
 *  NEST is distributed in the hope that it will be useful,
 *  but WITHOUT ANY WARRANTY; without even the implied warranty of
 *  MERCHANTABILITY or FITNESS FOR A PARTICULAR PURPOSE.  See the
 *  GNU General Public License for more details.
 *
 *  You should have received a copy of the GNU General Public License
 *  along with NEST.  If not, see <http://www.gnu.org/licenses/>.
 *
 */

#include "conn_builder.h"

// C++ includes:
#include <set>

// Includes from libnestutil:
#include "logging.h"

// Includes from librandom:
#include "binomial_randomdev.h"
#include "gsl_binomial_randomdev.h"
#include "gslrandomgen.h"
#include "normal_randomdev.h"

// Includes from nestkernel:
#include "conn_builder_impl.h"
#include "conn_parameter.h"
#include "exceptions.h"
#include "kernel_manager.h"
#include "nest_names.h"
#include "node.h"
#include "vp_manager_impl.h"

// Includes from sli:
#include "dict.h"
#include "fdstream.h"
#include "name.h"

nest::ConnBuilder::ConnBuilder( GIDCollectionPTR sources,
  GIDCollectionPTR targets,
  const DictionaryDatum& conn_spec,
  const DictionaryDatum& syn_spec )
  : sources_( sources )
  , targets_( targets )
  , autapses_( true )
  , multapses_( true )
  , make_symmetric_( false )
  , creates_symmetric_connections_( false )
  , exceptions_raised_( kernel().vp_manager.get_num_threads() )
  , synapse_model_id_( kernel().model_manager.get_synapsedict()->lookup(
      "static_synapse" ) )
  , weight_( 0 )
  , delay_( 0 )
  , param_dicts_()
  , parameters_requiring_skipping_()
{
  // read out rule-related parameters -------------------------
  //  - /rule has been taken care of above
  //  - rule-specific params are handled by subclass c'tor
  updateValue< bool >( conn_spec, names::autapses, autapses_ );
  updateValue< bool >( conn_spec, names::multapses, multapses_ );
  updateValue< bool >( conn_spec, names::make_symmetric, make_symmetric_ );

  // read out synapse-related parameters ----------------------
  if ( not syn_spec->known( names::model ) )
  {
    throw BadProperty( "Synapse spec must contain synapse model." );
  }
  const std::string syn_name = ( *syn_spec )[ names::model ];
  if ( not kernel().model_manager.get_synapsedict()->known( syn_name ) )
  {
    throw UnknownSynapseType( syn_name );
  }

  synapse_model_id_ =
    kernel().model_manager.get_synapsedict()->lookup( syn_name );

  // We need to make sure that Connect can process all synapse parameters
  // specified.
  const ConnectorModel& synapse_model =
    kernel().model_manager.get_synapse_prototype( synapse_model_id_, 0 );
  synapse_model.check_synapse_params( syn_spec );

  DictionaryDatum syn_defaults =
    kernel().model_manager.get_connector_defaults( synapse_model_id_ );

  // All synapse models have the possibility to set the delay (see
  // SynIdDelay), but some have homogeneous weights, hence it should
  // be possible to set the delay without the weight.
  default_weight_ = not syn_spec->known( names::weight );

  default_delay_ = not syn_spec->known( names::delay );

  // If neither weight nor delay are given in the dict, we handle this
  // separately. Important for hom_w synapses, on which weight cannot
  // be set. However, we use default weight and delay for _all_ types
  // of synapses.
  default_weight_and_delay_ = ( default_weight_ and default_delay_ );

#ifdef HAVE_MUSIC
  // We allow music_channel as alias for receptor_type during
  // connection setup
  ( *syn_defaults )[ names::music_channel ] = 0;
#endif

  if ( not default_weight_and_delay_ )
  {
    weight_ = syn_spec->known( names::weight )
      ? ConnParameter::create( ( *syn_spec )[ names::weight ],
          kernel().vp_manager.get_num_threads() )
      : ConnParameter::create( ( *syn_defaults )[ names::weight ],
          kernel().vp_manager.get_num_threads() );
    register_parameters_requiring_skipping_( *weight_ );
    delay_ = syn_spec->known( names::delay )
      ? ConnParameter::create(
          ( *syn_spec )[ names::delay ], kernel().vp_manager.get_num_threads() )
      : ConnParameter::create( ( *syn_defaults )[ names::delay ],
          kernel().vp_manager.get_num_threads() );
  }
  else if ( default_weight_ )
  {
    delay_ = syn_spec->known( names::delay )
      ? ConnParameter::create(
          ( *syn_spec )[ names::delay ], kernel().vp_manager.get_num_threads() )
      : ConnParameter::create( ( *syn_defaults )[ names::delay ],
          kernel().vp_manager.get_num_threads() );
  }
  register_parameters_requiring_skipping_( *delay_ );

  // Structural plasticity parameters
  // Check if both pre and post synaptic element are provided
  if ( syn_spec->known( names::pre_synaptic_element )
    and syn_spec->known( names::post_synaptic_element ) )
  {
    pre_synaptic_element_name_ =
      getValue< std::string >( syn_spec, names::pre_synaptic_element );
    post_synaptic_element_name_ =
      getValue< std::string >( syn_spec, names::post_synaptic_element );

    use_pre_synaptic_element_ = true;
    use_post_synaptic_element_ = true;
  }
  else
  {
    if ( syn_spec->known( names::pre_synaptic_element )
      or syn_spec->known( names::post_synaptic_element ) )
    {
      throw BadProperty(
        "In order to use structural plasticity, both a pre and post synaptic "
        "element must be specified" );
    }

    use_pre_synaptic_element_ = false;
    use_post_synaptic_element_ = false;
  }

  // synapse-specific parameters
  // TODO: Can we create this set once and for all?
  //       Should not be done as static initialization, since
  //       that might conflict with static initialization of
  //       Name system.
  std::set< Name > skip_set;
  skip_set.insert( names::weight );
  skip_set.insert( names::delay );
  skip_set.insert( names::min_delay );
  skip_set.insert( names::max_delay );
  skip_set.insert( names::num_connections );
  skip_set.insert( names::synapse_model );

  for ( Dictionary::const_iterator default_it = syn_defaults->begin();
        default_it != syn_defaults->end();
        ++default_it )
  {
    const Name param_name = default_it->first;
    if ( skip_set.find( param_name ) != skip_set.end() )
    {
      continue; // weight, delay or not-settable parameter
    }

    if ( syn_spec->known( param_name ) )
    {
      synapse_params_[ param_name ] = ConnParameter::create(
        ( *syn_spec )[ param_name ], kernel().vp_manager.get_num_threads() );
      register_parameters_requiring_skipping_( *synapse_params_[ param_name ] );
    }
  }

  // Now create dictionary with dummy values that we will use
  // to pass settings to the synapses created. We create it here
  // once to avoid re-creating the object over and over again.
  if ( synapse_params_.size() > 0 )
  {
    for ( thread tid = 0; tid < kernel().vp_manager.get_num_threads(); ++tid )
    {
      param_dicts_.push_back( new Dictionary() );

      ConnParameterMap::const_iterator it = synapse_params_.begin();
      for ( ; it != synapse_params_.end(); ++it )
      {
        if ( it->first == names::receptor_type
          or it->first == names::music_channel
          or it->first == names::synapse_label )
        {
          ( *param_dicts_[ tid ] )[ it->first ] =
            Token( new IntegerDatum( 0 ) );
        }
        else
        {
          ( *param_dicts_[ tid ] )[ it->first ] =
            Token( new DoubleDatum( 0.0 ) );
        }
      }
    }
  }

  // If make_symmetric_ is requested call reset on all parameters in order
  // to check if all parameters support symmetric connections
  if ( make_symmetric_ )
  {
    if ( weight_ )
    {
      weight_->reset();
    }

    if ( delay_ )
    {
      delay_->reset();
    }

    ConnParameterMap::const_iterator it = synapse_params_.begin();
    for ( ; it != synapse_params_.end(); ++it )
    {
      it->second->reset();
    }
  }

  if ( not( sources_->valid() and targets_->valid() ) )
  {
    throw KernelException(
      "InvalidGIDCollection: "
      "sources and targets must be valid GIDCollections" );
  }
}


nest::ConnBuilder::~ConnBuilder()
{
  delete weight_;
  delete delay_;

  std::map< Name, ConnParameter* >::iterator it = synapse_params_.begin();
  for ( ; it != synapse_params_.end(); ++it )
  {
    delete it->second;
  }
}

/**
 * Updates the number of connected synaptic elements in the
 * target and the source.
 * Returns 0 if the target is either on another
 * MPI machine or another thread. Returns 1 otherwise.
 *
 * @param sgid id of the source
 * @param tgid id of the target
 * @param tid thread id
 * @param update amount of connected synaptic elements to update
 * @return
 */
bool
nest::ConnBuilder::change_connected_synaptic_elements( index sgid,
  index tgid,
  const thread tid,
  int update )
{

  int local = true;
  // check whether the source is on this mpi machine
  if ( kernel().node_manager.is_local_gid( sgid ) )
  {
    Node* const source = kernel().node_manager.get_node_or_proxy( sgid, tid );
    const thread source_thread = source->get_thread();

    // check whether the source is on our thread
    if ( tid == source_thread )
    {
      // update the number of connected synaptic elements
      source->connect_synaptic_element( pre_synaptic_element_name_, update );
    }
  }

  // check whether the target is on this mpi machine
  if ( not kernel().node_manager.is_local_gid( tgid ) )
  {
    local = false;
  }
  else
  {
    Node* const target = kernel().node_manager.get_node_or_proxy( tgid, tid );
    const thread target_thread = target->get_thread();
    // check whether the target is on our thread
    if ( tid != target_thread )
    {
      local = false;
    }
    else
    {
      // update the number of connected synaptic elements
      target->connect_synaptic_element( post_synaptic_element_name_, update );
    }
  }
  return local;
}

/**
 * Now we can connect with or without structural plasticity
 */
void
nest::ConnBuilder::connect()
{
  // We test here, and not in the ConnBuilder constructor, so the derived
  // classes are fully constructed when the test is executed
  if ( kernel().model_manager.connector_requires_symmetric( synapse_model_id_ )
    and not( is_symmetric() or make_symmetric_ ) )
  {
    throw BadProperty(
      "Connections with this synapse model can only be created as "
      "one-to-one connections with \"make_symmetric\" set to true "
      "or as all-to-all connections with equal source and target "
      "populations and default or scalar parameters." );
  }

  if ( make_symmetric_ and not supports_symmetric() )
  {
    throw NotImplemented(
      "This connection rule does not support symmetric connections." );
  }

  if ( use_structural_plasticity_() )
  {
    if ( make_symmetric_ )
    {
      throw NotImplemented(
        "Symmetric connections are not supported in combination with "
        "structural plasticity." );
    }
    sp_connect_();
  }
  else
  {
    connect_();
    if ( make_symmetric_ and not creates_symmetric_connections_ )
    {
      // call reset on all parameters

      if ( weight_ )
      {
        weight_->reset();
      }

      if ( delay_ )
      {
        delay_->reset();
      }

      ConnParameterMap::const_iterator it = synapse_params_.begin();
      for ( ; it != synapse_params_.end(); ++it )
      {
        it->second->reset();
      }

      std::swap( sources_, targets_ );
      connect_();
      std::swap( sources_, targets_ ); // re-establish original state
    }
  }
  // check if any exceptions have been raised
  for ( thread tid = 0; tid < kernel().vp_manager.get_num_threads(); ++tid )
  {
    if ( exceptions_raised_.at( tid ).valid() )
    {
      throw WrappedThreadException( *( exceptions_raised_.at( tid ) ) );
    }
  }
}

/**
 * Now we can delete synapses with or without structural plasticity
 */
void
nest::ConnBuilder::disconnect()
{
  if ( use_structural_plasticity_() )
  {
    sp_disconnect_();
  }
  else
  {
    disconnect_();
  }

  // check if any exceptions have been raised
  for ( thread tid = 0; tid < kernel().vp_manager.get_num_threads(); ++tid )
  {
    if ( exceptions_raised_.at( tid ).valid() )
    {
      throw WrappedThreadException( *( exceptions_raised_.at( tid ) ) );
    }
  }
}

void
nest::ConnBuilder::single_connect_( index sgid,
  Node& target,
  thread target_thread,
  librandom::RngPtr& rng )
{
  if ( this->requires_proxies() and not target.has_proxies() )
  {
    throw IllegalConnection(
      "Cannot use this rule to connect to nodes"
      " without proxies (usually devices)." );
  }

  if ( param_dicts_.empty() ) // indicates we have no synapse params
  {
    const DictionaryDatum params = new Dictionary; // empty parameter dictionary
    // required by connect() calls

    if ( default_weight_and_delay_ )
    {
      kernel().connection_manager.connect(
        sgid, &target, target_thread, synapse_model_id_, params );
    }
    else if ( default_weight_ )
    {
      kernel().connection_manager.connect( sgid,
        &target,
        target_thread,
        synapse_model_id_,
        params,
        delay_->value_double( target_thread, rng ) );
    }
    else if ( default_delay_ )
    {
      kernel().connection_manager.connect( sgid,
        &target,
        target_thread,
        synapse_model_id_,
        params,
        numerics::nan,
        weight_->value_double( target_thread, rng ) );
    }
    else
    {
      double delay = delay_->value_double( target_thread, rng );
      double weight = weight_->value_double( target_thread, rng );
      kernel().connection_manager.connect( sgid,
        &target,
        target_thread,
        synapse_model_id_,
        params,
        delay,
        weight );
    }
  }
  else
  {
    assert( kernel().vp_manager.get_num_threads()
      == static_cast< thread >( param_dicts_.size() ) );

    ConnParameterMap::const_iterator it = synapse_params_.begin();
    for ( ; it != synapse_params_.end(); ++it )
    {
      if ( it->first == names::receptor_type
        or it->first == names::music_channel
        or it->first == names::synapse_label )
      {
        try
        {
          // change value of dictionary entry without allocating new datum
          IntegerDatum* id = static_cast< IntegerDatum* >(
            ( ( *param_dicts_[ target_thread ] )[ it->first ] ).datum() );
          ( *id ) = it->second->value_int( target_thread, rng );
        }
        catch ( KernelException& e )
        {
          if ( it->first == names::receptor_type )
          {
            throw BadProperty( "Receptor type must be of type integer." );
          }
          else if ( it->first == names::music_channel )
          {
            throw BadProperty( "Music channel type must be of type integer." );
          }
          else if ( it->first == names::synapse_label )
          {
            throw BadProperty( "Synapse label must be of type integer." );
          }
        }
      }
      else
      {
        // change value of dictionary entry without allocating new datum
        DoubleDatum* dd = static_cast< DoubleDatum* >(
          ( ( *param_dicts_[ target_thread ] )[ it->first ] ).datum() );
        ( *dd ) = it->second->value_double( target_thread, rng );
      }
    }

    if ( default_weight_and_delay_ )
    {
      kernel().connection_manager.connect( sgid,
        &target,
        target_thread,
        synapse_model_id_,
        param_dicts_[ target_thread ] );
    }
    else if ( default_weight_ )
    {
      kernel().connection_manager.connect( sgid,
        &target,
        target_thread,
        synapse_model_id_,
        param_dicts_[ target_thread ],
        delay_->value_double( target_thread, rng ) );
    }
    else if ( default_delay_ )
    {
      kernel().connection_manager.connect( sgid,
        &target,
        target_thread,
        synapse_model_id_,
        param_dicts_[ target_thread ],
        numerics::nan,
        weight_->value_double( target_thread, rng ) );
    }
    else
    {
      double delay = delay_->value_double( target_thread, rng );
      double weight = weight_->value_double( target_thread, rng );
      kernel().connection_manager.connect( sgid,
        &target,
        target_thread,
        synapse_model_id_,
        param_dicts_[ target_thread ],
        delay,
        weight );
    }
  }
}

void
nest::ConnBuilder::set_pre_synaptic_element_name( const std::string& name )
{
  if ( name.empty() )
  {
    throw BadProperty( "pre_synaptic_element cannot be empty." );
  }

  pre_synaptic_element_name_ = Name( name );
  use_pre_synaptic_element_ = not name.empty();
}

void
nest::ConnBuilder::set_post_synaptic_element_name( const std::string& name )
{
  if ( name.empty() )
  {
    throw BadProperty( "post_synaptic_element cannot be empty." );
  }

  post_synaptic_element_name_ = Name( name );
  use_post_synaptic_element_ = not name.empty();
}

bool
nest::ConnBuilder::all_parameters_scalar_() const
{
  bool all_scalar = true;

  if ( weight_ )
  {
    all_scalar = all_scalar and weight_->is_scalar();
  }

  if ( delay_ )
  {
    all_scalar = all_scalar and delay_->is_scalar();
  }

  ConnParameterMap::const_iterator it = synapse_params_.begin();
  for ( ; it != synapse_params_.end(); ++it )
  {
    all_scalar = all_scalar and it->second->is_scalar();
  }

  return all_scalar;
}

bool
nest::ConnBuilder::loop_over_targets_() const
{
  return targets_->size() < kernel().node_manager.size()
    or not targets_->is_range() or parameters_requiring_skipping_.size() > 0;
}

nest::OneToOneBuilder::OneToOneBuilder( const GIDCollectionPTR sources,
  const GIDCollectionPTR targets,
  const DictionaryDatum& conn_spec,
  const DictionaryDatum& syn_spec )
  : ConnBuilder( sources, targets, conn_spec, syn_spec )
{
  // make sure that target and source population have the same size
  if ( sources_->size() != targets_->size() )
  {
    throw DimensionMismatch(
      "Source and Target population must be of the same size." );
  }
}

void
nest::OneToOneBuilder::connect_()
{

#pragma omp parallel
  {
    // get thread id
    const thread tid = kernel().vp_manager.get_thread_id();

    try
    {
      // allocate pointer to thread specific random generator
      librandom::RngPtr rng = kernel().rng_manager.get_rng( tid );

      if ( loop_over_targets_() )
      {
        // todo481: Iterate over local nodes only using GIDCollection's
        // local_begin(). Also find a way to only iterate the sources
        // and parameters using the same start and step. This probably
        // also applies to other ConnBuilders below.
        GIDCollection::const_iterator target_it = targets_->begin();
        GIDCollection::const_iterator source_it = sources_->begin();
        for ( ; target_it < targets_->end(); ++target_it, ++source_it )
        {
          assert( source_it < sources_->end() );

          const index sgid = ( *source_it ).gid;
          const index tgid = ( *target_it ).gid;

          if ( sgid == tgid and not autapses_ )
          {
            continue;
          }

          Node* const target =
            kernel().node_manager.get_node_or_proxy( tgid, tid );
          if ( target->is_proxy() )
          {
            // skip array parameters handled in other virtual processes
            skip_conn_parameter_( tid );
            continue;
          }

          single_connect_( sgid, *target, tid, rng );
        }
      }
      else
      {
        const SparseNodeArray& local_nodes =
          kernel().node_manager.get_local_nodes( tid );
        SparseNodeArray::const_iterator n;
        for ( n = local_nodes.begin(); n != local_nodes.end(); ++n )
        {
          Node* target = n->get_node();

          const index tgid = n->get_gid();
          const int idx = targets_->find( tgid );
          if ( idx < 0 ) // Is local node in target list?
          {
            continue;
          }

          // one-to-one, thus we can use target idx for source as well
          const index sgid = ( *sources_ )[ idx ];
          if ( not autapses_ and sgid == tgid )
          {
            // no skipping required / possible,
            // as we iterate only over local nodes
            continue;
          }
          single_connect_( sgid, *target, tid, rng );
        }
      }
    }
    catch ( std::exception& err )
    {
      // We must create a new exception here, err's lifetime ends at
      // the end of the catch block.
      exceptions_raised_.at( tid ) =
        lockPTR< WrappedThreadException >( new WrappedThreadException( err ) );
    }
  }
}

/**
 * Solves the disconnection of two nodes on a OneToOne basis without
 * structural plasticity. This means this method can be manually called
 * by the user to delete existing synapses.
 */
void
nest::OneToOneBuilder::disconnect_()
{

#pragma omp parallel
  {
    // get thread id
    const thread tid = kernel().vp_manager.get_thread_id();

    try
    {
      GIDCollection::const_iterator target_it = targets_->begin();
      GIDCollection::const_iterator source_it = sources_->begin();
      for ( ; target_it < targets_->end(); ++target_it, ++source_it )
      {
        assert( source_it < sources_->end() );

        const index tgid = ( *target_it ).gid;
        const index sgid = ( *source_it ).gid;

        // check whether the target is on this mpi machine
        if ( not kernel().node_manager.is_local_gid( tgid ) )
        {
          // Disconnecting: no parameter skipping required
          continue;
        }

        Node* const target =
          kernel().node_manager.get_node_or_proxy( tgid, tid );
        const thread target_thread = target->get_thread();

        // check whether the target is a proxy
        if ( target->is_proxy() )
        {
          // Disconnecting: no parameter skipping required
          continue;
        }
        single_disconnect_( sgid, *target, target_thread );
      }
    }
    catch ( std::exception& err )
    {
      // We must create a new exception here, err's lifetime ends at
      // the end of the catch block.
      exceptions_raised_.at( tid ) =
        lockPTR< WrappedThreadException >( new WrappedThreadException( err ) );
    }
  }
}

/**
 * Solves the connection of two nodes on a OneToOne basis with
 * structural plasticity. This means this method is used by the
 * structural plasticity manager based on the homostatic rules defined
 * for the synaptic elements on each node.
 */
void
nest::OneToOneBuilder::sp_connect_()
{

#pragma omp parallel
  {
    // get thread id
    const thread tid = kernel().vp_manager.get_thread_id();

    try
    {
      // allocate pointer to thread specific random generator
      librandom::RngPtr rng = kernel().rng_manager.get_rng( tid );

      GIDCollection::const_iterator target_it = targets_->begin();
      GIDCollection::const_iterator source_it = sources_->begin();
      for ( ; target_it < targets_->end(); ++target_it, ++source_it )
      {
        assert( source_it < sources_->end() );

        const index sgid = ( *source_it ).gid;
        const index tgid = ( *target_it ).gid;

        if ( sgid == tgid and not autapses_ )
        {
          continue;
        }

        if ( not change_connected_synaptic_elements( sgid, tgid, tid, 1 ) )
        {
          skip_conn_parameter_( tid );
          continue;
        }
        Node* const target =
          kernel().node_manager.get_node_or_proxy( tgid, tid );
        const thread target_thread = target->get_thread();

<<<<<<< HEAD
        single_connect_( sgid, *target, target_thread, rng );
=======
        if ( tid == target_thread )
        {
          single_connect_( *sgid, *target, target_thread, rng );
        }
>>>>>>> df724797
      }
    }
    catch ( std::exception& err )
    {
      // We must create a new exception here, err's lifetime ends at
      // the end of the catch block.
      exceptions_raised_.at( tid ) =
        lockPTR< WrappedThreadException >( new WrappedThreadException( err ) );
    }
  }
}

/**
 * Solves the disconnection of two nodes on a OneToOne basis with
 * structural plasticity. This means this method is used by the
 * structural plasticity manager based on the homostatic rules defined
 * for the synaptic elements on each node.
 */
void
nest::OneToOneBuilder::sp_disconnect_()
{

#pragma omp parallel
  {
    // get thread id
    const thread tid = kernel().vp_manager.get_thread_id();

    try
    {
      GIDCollection::const_iterator target_it = targets_->begin();
      GIDCollection::const_iterator source_it = sources_->begin();
      for ( ; target_it < targets_->end(); ++target_it, ++source_it )
      {
        assert( source_it < sources_->end() );

        const index sgid = ( *source_it ).gid;
        const index tgid = ( *target_it ).gid;

        if ( not change_connected_synaptic_elements( sgid, tgid, tid, -1 ) )
        {
          continue;
        }

        Node* const target =
          kernel().node_manager.get_node_or_proxy( tgid, tid );
        const thread target_thread = target->get_thread();

        single_disconnect_( sgid, *target, target_thread );
      }
    }
    catch ( std::exception& err )
    {
      // We must create a new exception here, err's lifetime ends at
      // the end of the catch block.
      exceptions_raised_.at( tid ) =
        lockPTR< WrappedThreadException >( new WrappedThreadException( err ) );
    }
  }
}

void
nest::AllToAllBuilder::connect_()
{

#pragma omp parallel
  {
    // get thread id
    const thread tid = kernel().vp_manager.get_thread_id();

    try
    {
      // allocate pointer to thread specific random generator
      librandom::RngPtr rng = kernel().rng_manager.get_rng( tid );

      if ( loop_over_targets_() )
      {
        GIDCollection::const_iterator target_it = targets_->begin();
        for ( ; target_it < targets_->end(); ++target_it )
        {
          const index tgid = ( *target_it ).gid;
          Node* const target =
            kernel().node_manager.get_node_or_proxy( tgid, tid );
          if ( target->is_proxy() )
          {
            skip_conn_parameter_( tid, sources_->size() );
            continue;
          }

          inner_connect_( tid, rng, target, tgid, true );
        }
      }
      else
      {
        const SparseNodeArray& local_nodes =
          kernel().node_manager.get_local_nodes( tid );
        SparseNodeArray::const_iterator n;
        for ( n = local_nodes.begin(); n != local_nodes.end(); ++n )
        {
          const index tgid = n->get_gid();

          // Is the local node in the targets list?
          if ( targets_->find( tgid ) < 0 )
          {
            continue;
          }

          inner_connect_( tid, rng, n->get_node(), tgid, false );
        }
      }
    }
    catch ( std::exception& err )
    {
      // We must create a new exception here, err's lifetime ends at
      // the end of the catch block.
      exceptions_raised_.at( tid ) =
        lockPTR< WrappedThreadException >( new WrappedThreadException( err ) );
    }
  }
}

void
nest::AllToAllBuilder::inner_connect_( const int tid,
  librandom::RngPtr& rng,
  Node* target,
  index tgid,
  bool skip )
{
  const thread target_thread = target->get_thread();

  // check whether the target is on our thread
  if ( tid != target_thread )
  {
    if ( skip )
    {
      skip_conn_parameter_( tid, sources_->size() );
    }
    return;
  }

  GIDCollection::const_iterator source_it = sources_->begin();
  for ( ; source_it < sources_->end(); ++source_it )
  {
    const index sgid = ( *source_it ).gid;

    if ( not autapses_ and sgid == tgid )
    {
      if ( skip )
      {
        skip_conn_parameter_( target_thread );
      }
      continue;
    }

    single_connect_( sgid, *target, target_thread, rng );
  }
}

/**
 * Solves the connection of two nodes on a AllToAll basis with
 * structural plasticity. This means this method is used by the
 * structural plasticity manager based on the homostatic rules defined
 * for the synaptic elements on each node.
 */
void
nest::AllToAllBuilder::sp_connect_()
{
#pragma omp parallel
  {
    // get thread id
<<<<<<< HEAD
    const int tid = kernel().vp_manager.get_thread_id();

=======
    const thread tid = kernel().vp_manager.get_thread_id();
>>>>>>> df724797
    try
    {
      // allocate pointer to thread specific random generator
      librandom::RngPtr rng = kernel().rng_manager.get_rng( tid );

      GIDCollection::const_iterator target_it = targets_->begin();
      for ( ; target_it < targets_->end(); ++target_it )
      {
        const index tgid = ( *target_it ).gid;

        GIDCollection::const_iterator source_it = sources_->begin();
        for ( ; source_it < sources_->end(); ++source_it )
        {
          const index sgid = ( *source_it ).gid;

          if ( not autapses_ and sgid == tgid )
          {
            skip_conn_parameter_( tid );
            continue;
          }
          if ( not change_connected_synaptic_elements( sgid, tgid, tid, 1 ) )
          {
            skip_conn_parameter_( tid, sources_->size() );
            continue;
          }
          Node* const target =
            kernel().node_manager.get_node_or_proxy( tgid, tid );
          const thread target_thread = target->get_thread();
          single_connect_( sgid, *target, target_thread, rng );
        }
      }
    }
    catch ( std::exception& err )
    {
      // We must create a new exception here, err's lifetime ends at
      // the end of the catch block.
      exceptions_raised_.at( tid ) =
        lockPTR< WrappedThreadException >( new WrappedThreadException( err ) );
    }
  }
}

/**
 * Solves the disconnection of two nodes on a AllToAll basis without
 * structural plasticity. This means this method can be manually called
 * by the user to delete existing synapses.
 */
void
nest::AllToAllBuilder::disconnect_()
{

#pragma omp parallel
  {
    // get thread id
    const thread tid = kernel().vp_manager.get_thread_id();

    try
    {
      GIDCollection::const_iterator target_it = targets_->begin();
      for ( ; target_it < targets_->end(); ++target_it )
      {
        const index tgid = ( *target_it ).gid;

        // check whether the target is on this mpi machine
        if ( not kernel().node_manager.is_local_gid( tgid ) )
        {
          // Disconnecting: no parameter skipping required
          continue;
        }

        Node* const target =
          kernel().node_manager.get_node_or_proxy( tgid, tid );
        const thread target_thread = target->get_thread();

        // check whether the target is a proxy
        if ( target->is_proxy() )
        {
          // Disconnecting: no parameter skipping required
          continue;
        }

        GIDCollection::const_iterator source_it = sources_->begin();
        for ( ; source_it < sources_->end(); ++source_it )
        {
          const index sgid = ( *source_it ).gid;
          single_disconnect_( sgid, *target, target_thread );
        }
      }
    }
    catch ( std::exception& err )
    {
      // We must create a new exception here, err's lifetime ends at
      // the end of the catch block.
      exceptions_raised_.at( tid ) =
        lockPTR< WrappedThreadException >( new WrappedThreadException( err ) );
    }
  }
}

/**
 * Solves the disconnection of two nodes on a AllToAll basis with
 * structural plasticity. This means this method is used by the
 * structural plasticity manager based on the homostatic rules defined
 * for the synaptic elements on each node.
 */
void
nest::AllToAllBuilder::sp_disconnect_()
{
#pragma omp parallel
  {
    // get thread id
    const thread tid = kernel().vp_manager.get_thread_id();

    try
    {
      GIDCollection::const_iterator target_it = targets_->begin();
      for ( ; target_it < targets_->end(); ++target_it )
      {
        const index tgid = ( *target_it ).gid;

        GIDCollection::const_iterator source_it = sources_->begin();
        for ( ; source_it < sources_->end(); ++source_it )
        {
          const index sgid = ( *source_it ).gid;

          if ( not change_connected_synaptic_elements( sgid, tgid, tid, -1 ) )
          {
            // Disconnecting: no parameter skipping required
            continue;
          }
          Node* const target =
            kernel().node_manager.get_node_or_proxy( tgid, tid );
          const thread target_thread = target->get_thread();
          single_disconnect_( sgid, *target, target_thread );
        }
      }
    }
    catch ( std::exception& err )
    {
      // We must create a new exception here, err's lifetime ends at
      // the end of the catch block.
      exceptions_raised_.at( tid ) =
        lockPTR< WrappedThreadException >( new WrappedThreadException( err ) );
    }
  }
}

nest::FixedInDegreeBuilder::FixedInDegreeBuilder( GIDCollectionPTR sources,
  GIDCollectionPTR targets,
  const DictionaryDatum& conn_spec,
  const DictionaryDatum& syn_spec )
  : ConnBuilder( sources, targets, conn_spec, syn_spec )
  , indegree_( ( *conn_spec )[ names::indegree ] )
{
  // check for potential errors
  long n_sources = static_cast< long >( sources_->size() );
  if ( n_sources == 0 )
  {
    throw BadProperty( "Source array must not be empty." );
  }
  // verify that indegree is not larger than source population if multapses are
  // disabled
  if ( not multapses_ )
  {
    if ( indegree_ > n_sources )
    {
      throw BadProperty( "Indegree cannot be larger than population size." );
    }
    else if ( indegree_ == n_sources and not autapses_ )
    {
      LOG( M_WARNING,
        "FixedInDegreeBuilder::connect",
        "Multapses and autapses prohibited. When the sources and the targets "
        "have a non-empty "
        "intersection, the connect algorithm will enter an infinite loop." );
      return;
    }

    if ( indegree_ > 0.9 * n_sources )
    {
      LOG( M_WARNING,
        "FixedInDegreeBuilder::connect",
        "Multapses are prohibited and you request more than 90% connectivity. "
        "Expect long connecting times!" );
    }
  } // if (not multapses_ )

  if ( indegree_ < 0 )
  {
    throw BadProperty( "Indegree cannot be less than zero." );
  }
}

void
nest::FixedInDegreeBuilder::connect_()
{

#pragma omp parallel
  {
    // get thread id
    const thread tid = kernel().vp_manager.get_thread_id();
    const size_t expected_targets = std::ceil( float( targets_->size() )
      / kernel().vp_manager.get_num_virtual_processes() );
    kernel().connection_manager.reserve_connections(
      tid, get_synapse_model(), expected_targets * indegree_ + 100 );

    try
    {
      // allocate pointer to thread specific random generator
      librandom::RngPtr rng = kernel().rng_manager.get_rng( tid );

      if ( loop_over_targets_() )
      {
        GIDCollection::const_iterator target_it = targets_->begin();
        for ( ; target_it < targets_->end(); ++target_it )
        {
          const index tgid = ( *target_it ).gid;
          Node* const target =
            kernel().node_manager.get_node_or_proxy( tgid, tid );
          if ( target->is_proxy() )
          {
            // skip array parameters handled in other virtual processes
            skip_conn_parameter_( tid, indegree_ );
            continue;
          }

          inner_connect_( tid, rng, target, tgid, true );
        }
      }
      else
      {
        const SparseNodeArray& local_nodes =
          kernel().node_manager.get_local_nodes( tid );
        SparseNodeArray::const_iterator n;
        for ( n = local_nodes.begin(); n != local_nodes.end(); ++n )
        {
          const index tgid = n->get_gid();

          // Is the local node in the targets list?
          if ( targets_->find( tgid ) < 0 )
          {
            continue;
          }

          inner_connect_( tid, rng, n->get_node(), tgid, false );
        }
      }
    }
    catch ( std::exception& err )
    {
      // We must create a new exception here, err's lifetime ends at
      // the end of the catch block.
      exceptions_raised_.at( tid ) =
        lockPTR< WrappedThreadException >( new WrappedThreadException( err ) );
    }
  }
}

void
nest::FixedInDegreeBuilder::inner_connect_( const int tid,
  librandom::RngPtr& rng,
  Node* target,
  index tgid,
  bool skip )
{
  const thread target_thread = target->get_thread();

  // check whether the target is on our thread
  if ( tid != target_thread )
  {
    // skip array parameters handled in other virtual processes
    if ( skip )
    {
      skip_conn_parameter_( tid, indegree_ );
    }
    return;
  }

  std::set< long > ch_ids;
  long n_rnd = sources_->size();

  for ( long j = 0; j < indegree_; ++j )
  {
    unsigned long s_id;
    index sgid;

    do
    {
      s_id = rng->ulrand( n_rnd );
      sgid = ( *sources_ )[ s_id ];
    } while ( ( not autapses_ and sgid == tgid )
      or ( not multapses_ and ch_ids.find( s_id ) != ch_ids.end() ) );

    if ( not multapses_ )
    {
      ch_ids.insert( s_id );
    }

    single_connect_( sgid, *target, target_thread, rng );
  }
}

nest::FixedOutDegreeBuilder::FixedOutDegreeBuilder( GIDCollectionPTR sources,
  GIDCollectionPTR targets,
  const DictionaryDatum& conn_spec,
  const DictionaryDatum& syn_spec )
  : ConnBuilder( sources, targets, conn_spec, syn_spec )
  , outdegree_( ( *conn_spec )[ names::outdegree ] )
{
  // check for potential errors
  long n_targets = static_cast< long >( targets_->size() );
  if ( n_targets == 0 )
  {
    throw BadProperty( "Target array must not be empty." );
  }

  // verify that outdegree is not larger than target population if multapses are
  // disabled
  if ( not multapses_ )
  {
    if ( outdegree_ > n_targets )
    {
      throw BadProperty( "Outdegree cannot be larger than population size." );
    }
    else if ( outdegree_ == n_targets and not autapses_ )
    {
      LOG( M_WARNING,
        "FixedOutDegreeBuilder::connect",
        "Multapses and autapses prohibited. When the sources and the targets "
        "have a non-empty "
        "intersection, the connect algorithm will enter an infinite loop." );
      return;
    }

    if ( outdegree_ > 0.9 * n_targets )
    {
      LOG( M_WARNING,
        "FixedOutDegreeBuilder::connect",
        "Multapses are prohibited and you request more than 90% connectivity. "
        "Expect long connecting times!" );
    }
  }

  if ( outdegree_ < 0 )
  {
    throw BadProperty( "Outdegree cannot be less than zero." );
  }
}

void
nest::FixedOutDegreeBuilder::connect_()
{
  librandom::RngPtr grng = kernel().rng_manager.get_grng();

  GIDCollection::const_iterator source_it = sources_->begin();
  for ( ; source_it < sources_->end(); ++source_it )
  {
    const index sgid = ( *source_it ).gid;

    std::set< long > ch_ids;
    std::vector< index > tgt_ids_;
    const long n_rnd = targets_->size();

    for ( long j = 0; j < outdegree_; ++j )
    {
      unsigned long t_id;
      index tgid;

      do
      {
        t_id = grng->ulrand( n_rnd );
        tgid = ( *targets_ )[ t_id ];
      } while ( ( not autapses_ and tgid == sgid )
        or ( not multapses_ and ch_ids.find( t_id ) != ch_ids.end() ) );

      if ( not multapses_ )
      {
        ch_ids.insert( t_id );
      }

      tgt_ids_.push_back( tgid );
    }

#pragma omp parallel
    {
      // get thread id
      const thread tid = kernel().vp_manager.get_thread_id();

      try
      {
        // allocate pointer to thread specific random generator
        librandom::RngPtr rng = kernel().rng_manager.get_rng( tid );

        std::vector< index >::const_iterator tgid_it = tgt_ids_.begin();
        for ( ; tgid_it != tgt_ids_.end(); ++tgid_it )
        {
          Node* const target =
            kernel().node_manager.get_node_or_proxy( *tgid_it, tid );
          if ( target->is_proxy() )
          {
            // skip array parameters handled in other virtual processes
            skip_conn_parameter_( tid );
            continue;
          }

          single_connect_( sgid, *target, tid, rng );
        }
      }
      catch ( std::exception& err )
      {
        // We must create a new exception here, err's lifetime ends at
        // the end of the catch block.
        exceptions_raised_.at( tid ) = lockPTR< WrappedThreadException >(
          new WrappedThreadException( err ) );
      }
    }
  }
}

nest::FixedTotalNumberBuilder::FixedTotalNumberBuilder(
  GIDCollectionPTR sources,
  GIDCollectionPTR targets,
  const DictionaryDatum& conn_spec,
  const DictionaryDatum& syn_spec )
  : ConnBuilder( sources, targets, conn_spec, syn_spec )
  , N_( ( *conn_spec )[ names::N ] )
{

  // check for potential errors

  // verify that total number of connections is not larger than
  // N_sources*N_targets
  if ( not multapses_ )
  {
    if ( ( N_ > static_cast< long >( sources_->size() * targets_->size() ) ) )
    {
      throw BadProperty(
        "Total number of connections cannot exceed product "
        "of source and targer population sizes." );
    }
  }

  if ( N_ < 0 )
  {
    throw BadProperty( "Total number of connections cannot be negative." );
  }

  // for now multapses cannot be forbidden
  // TODO: Implement option for multapses_ = False, where already existing
  // connections are stored in
  // a bitmap
  if ( not multapses_ )
  {
    throw NotImplemented(
      "Connect doesn't support the suppression of multapses in the "
      "FixedTotalNumber connector." );
  }
}

void
nest::FixedTotalNumberBuilder::connect_()
{
  const int M = kernel().vp_manager.get_num_virtual_processes();
  const long size_sources = sources_->size();
  const long size_targets = targets_->size();

  // drawing connection ids

  // Compute the distribution of targets over processes using the modulo
  // function
  std::vector< size_t > number_of_targets_on_vp( M, 0 );
  std::vector< index > local_targets;
  local_targets.reserve(
    size_targets / kernel().mpi_manager.get_num_processes() );
  for ( size_t t = 0; t < targets_->size(); t++ )
  {
    int vp = kernel().vp_manager.suggest_vp_for_gid( ( *targets_ )[ t ] );
    ++number_of_targets_on_vp[ vp ];
    if ( kernel().vp_manager.is_local_vp( vp ) )
    {
      local_targets.push_back( ( *targets_ )[ t ] );
    }
  }

  // We use the multinomial distribution to determine the number of
  // connections that will be made on one virtual process, i.e. we
  // partition the set of edges into n_vps subsets. The number of
  // edges on one virtual process is binomially distributed with
  // the boundary condition that the sum of all edges over virtual
  // processes is the total number of edges.
  // To obtain the num_conns_on_vp we adapt the gsl
  // implementation of the multinomial distribution.

  // K from gsl is equivalent to M = n_vps
  // N is already taken from stack
  // p[] is targets_on_vp
  std::vector< long > num_conns_on_vp( M, 0 ); // corresponds to n[]

  // calculate exact multinomial distribution
  // get global rng that is tested for synchronization for all threads
  librandom::RngPtr grng = kernel().rng_manager.get_grng();

  // HEP: instead of counting upwards, we might count remaining_targets and
  // remaining_partitions down. why?
  // begin code adapted from gsl 1.8 //
  double sum_dist = 0.0; // corresponds to sum_p
  // norm is equivalent to size_targets
  unsigned int sum_partitions = 0; // corresponds to sum_n
// substituting gsl_ran call
#ifdef HAVE_GSL
  librandom::GSL_BinomialRandomDev bino( grng, 0, 0 );
#else
  librandom::BinomialRandomDev bino( grng, 0, 0 );
#endif

  for ( int k = 0; k < M; k++ )
  {
    if ( number_of_targets_on_vp[ k ] > 0 )
    {
      double num_local_targets =
        static_cast< double >( number_of_targets_on_vp[ k ] );
      double p_local = num_local_targets / ( size_targets - sum_dist );
      bino.set_p( p_local );
      bino.set_n( N_ - sum_partitions );
      num_conns_on_vp[ k ] = bino.ldev();
    }

    sum_dist += static_cast< double >( number_of_targets_on_vp[ k ] );
    sum_partitions += static_cast< unsigned int >( num_conns_on_vp[ k ] );
  }

// end code adapted from gsl 1.8

#pragma omp parallel
  {
    // get thread id
    const thread tid = kernel().vp_manager.get_thread_id();

    try
    {
      // allocate pointer to thread specific random generator
      const int vp_id = kernel().vp_manager.thread_to_vp( tid );

      if ( kernel().vp_manager.is_local_vp( vp_id ) )
      {
        librandom::RngPtr rng = kernel().rng_manager.get_rng( tid );

        // gather local target gids
        std::vector< index > thread_local_targets;
        thread_local_targets.reserve( number_of_targets_on_vp[ vp_id ] );

        std::vector< index >::const_iterator tgid_it = local_targets.begin();
        for ( ; tgid_it != local_targets.end(); ++tgid_it )
        {
<<<<<<< HEAD
          if ( kernel().vp_manager.suggest_vp( *tgid_it ) == vp_id )
=======
          if ( kernel().vp_manager.suggest_vp_for_gid( *it ) == vp_id )
>>>>>>> df724797
          {
            thread_local_targets.push_back( *tgid_it );
          }
        }

        assert(
          thread_local_targets.size() == number_of_targets_on_vp[ vp_id ] );

        while ( num_conns_on_vp[ vp_id ] > 0 )
        {

          // draw random numbers for source node from all source neurons
          const long s_index = rng->ulrand( size_sources );
          // draw random numbers for target node from
          // targets_on_vp on this virtual process
          const long t_index = rng->ulrand( thread_local_targets.size() );
          // map random number of source node to gid corresponding to
          // the source_adr vector
          const long sgid = ( *sources_ )[ s_index ];
          // map random number of target node to gid using the
          // targets_on_vp vector
          const long tgid = thread_local_targets[ t_index ];

          Node* const target =
            kernel().node_manager.get_node_or_proxy( tgid, tid );
          const thread target_thread = target->get_thread();

          if ( autapses_ or sgid != tgid )
          {
            single_connect_( sgid, *target, target_thread, rng );
            num_conns_on_vp[ vp_id ]--;
          }
        }
      }
    }
    catch ( std::exception& err )
    {
      // We must create a new exception here, err's lifetime ends at
      // the end of the catch block.
      exceptions_raised_.at( tid ) =
        lockPTR< WrappedThreadException >( new WrappedThreadException( err ) );
    }
  }
}


nest::BernoulliBuilder::BernoulliBuilder( GIDCollectionPTR sources,
  GIDCollectionPTR targets,
  const DictionaryDatum& conn_spec,
  const DictionaryDatum& syn_spec )
  : ConnBuilder( sources, targets, conn_spec, syn_spec )
  , p_( ( *conn_spec )[ names::p ] )
{
  if ( p_ < 0 or 1 < p_ )
  {
    throw BadProperty( "Connection probability 0 <= p <= 1 required." );
  }
}


void
nest::BernoulliBuilder::connect_()
{
#pragma omp parallel
  {
    // get thread id
    const thread tid = kernel().vp_manager.get_thread_id();

    // compute expected number of connections from binomial
    // distribution; estimate an upper bound by assuming Gaussianity
    const size_t max_num_connections =
      std::ceil( float( targets_->size() ) * float( sources_->size() )
        / kernel().vp_manager.get_num_virtual_processes() );
    const size_t expected_num_connections = max_num_connections * p_;
    const size_t std_num_connections =
      std::sqrt( max_num_connections * p_ * ( 1 - p_ ) );
    kernel().connection_manager.reserve_connections( tid,
      get_synapse_model(),
      expected_num_connections + 3 * std_num_connections );

    try
    {
      // allocate pointer to thread specific random generator
      librandom::RngPtr rng = kernel().rng_manager.get_rng( tid );

      if ( loop_over_targets_() )
      {
        GIDCollection::const_iterator target_it = targets_->begin();
        for ( ; target_it < targets_->end(); ++target_it )
        {
          const index tgid = ( *target_it ).gid;
          Node* const target =
            kernel().node_manager.get_node_or_proxy( tgid, tid );
          if ( target->is_proxy() )
          {
            // skip array parameters handled in other virtual processes
            skip_conn_parameter_( tid );
            continue;
          }

          inner_connect_( tid, rng, target, tgid );
        }
      }

      else
      {
        const SparseNodeArray& local_nodes =
          kernel().node_manager.get_local_nodes( tid );
        SparseNodeArray::const_iterator n;
        for ( n = local_nodes.begin(); n != local_nodes.end(); ++n )
        {
          const index tgid = n->get_gid();

          // Is the local node in the targets list?
          if ( targets_->find( tgid ) < 0 )
          {
            continue;
          }

          inner_connect_( tid, rng, n->get_node(), tgid );
        }
      }
    }
    catch ( std::exception& err )
    {
      // We must create a new exception here, err's lifetime ends at
      // the end of the catch block.
      exceptions_raised_.at( tid ) =
        lockPTR< WrappedThreadException >( new WrappedThreadException( err ) );
    }
  } // of omp parallel
}

void
nest::BernoulliBuilder::inner_connect_( const int tid,
  librandom::RngPtr& rng,
  Node* target,
  index tgid )
{
  const thread target_thread = target->get_thread();

  // check whether the target is on our thread
  if ( tid != target_thread )
  {
    return;
  }

  // It is not possible to create multapses with this type of BernoulliBuilder,
  // hence leave out corresponding checks.

  GIDCollection::const_iterator source_it = sources_->begin();
  for ( ; source_it < sources_->end(); ++source_it )
  {
    const index sgid = ( *source_it ).gid;

    if ( not autapses_ and sgid == tgid )
    {
      continue;
    }

    if ( rng->drand() >= p_ )
    {
      continue;
    }

    single_connect_( sgid, *target, target_thread, rng );
  }
}


nest::SymmetricBernoulliBuilder::SymmetricBernoulliBuilder(
  const GIDCollection& sources,
  const GIDCollection& targets,
  const DictionaryDatum& conn_spec,
  const DictionaryDatum& syn_spec )
  : ConnBuilder( sources, targets, conn_spec, syn_spec )
  , p_( ( *conn_spec )[ names::p ] )
{
  creates_symmetric_connections_ =
    true; // this connector takes care of symmetric
          // connections on its own

  if ( p_ < 0 or 1 <= p_ )
  {
    throw BadProperty( "Connection probability 0 <= p < 1 required." );
  }

  if ( not multapses_ )
  {
    throw BadProperty( "Multapses must be enabled." );
  }

  if ( autapses_ )
  {
    throw BadProperty( "Autapses must be disabled." );
  }

  if ( not make_symmetric_ )
  {
    throw BadProperty( "Symmetric connections must be enabled." );
  }
}


void
nest::SymmetricBernoulliBuilder::connect_()
{
  // allocate pointer to thread specific random generator
  librandom::RngPtr grng = kernel().rng_manager.get_grng();
  const unsigned long s =
    grng->ulrand( std::numeric_limits< unsigned int >::max() );

#pragma omp parallel
  {
    // get thread id
    const thread tid = kernel().vp_manager.get_thread_id();

// create a random generator for each thread, each using the same
// seed obtained from the global rng -> all threads across all
// processes generate identical random number streams
#ifdef HAVE_GSL
    librandom::RngPtr rng(
      new librandom::GslRandomGen( gsl_rng_knuthran2002, s ) );
#else
    librandom::RngPtr rng = librandom::RandomGen::create_knuthlfg_rng( s );
#endif

    try
    {
#ifdef HAVE_GSL
      librandom::GSL_BinomialRandomDev bino( rng, 0, 0 );
#else
      librandom::BinomialRandomDev bino( rng, 0, 0 );
#endif
      bino.set_p( p_ );
      bino.set_n( sources_->size() );

      unsigned long indegree;
      index sgid;
      std::set< index > previous_sgids;
      Node* target;
      thread target_thread;
      Node* source;
      thread source_thread;

      for ( GIDCollection::const_iterator tgid = targets_->begin();
            tgid != targets_->end();
            ++tgid )
      {
        // sample indegree according to truncated Binomial distribution
        indegree = sources_->size();
        while ( indegree >= sources_->size() )
        {
          indegree = bino.ldev();
        }
        assert( indegree < sources_->size() );

        // check whether the target is on this thread
        if ( kernel().node_manager.is_local_gid( *tgid ) )
        {
          target = kernel().node_manager.get_node( *tgid, tid );
          target_thread = target->get_thread();
        }
        else
        {
          target = NULL;
          target_thread = invalid_thread_;
        }

        previous_sgids.clear();

        // choose indegree number of sources randomly from all sources
        size_t i = 0;
        while ( i < indegree )
        {
          sgid = ( *sources_ )[ rng->ulrand( sources_->size() ) ];

          // avoid autapses and multapses; due to symmetric
          // connectivity, multapses might exist if the target neuron
          // with gid sgid draws the source with gid tgid while
          // choosing sources itself
          if ( sgid == *tgid
            or previous_sgids.find( sgid ) != previous_sgids.end() )
          {
            continue;
          }
          previous_sgids.insert( sgid );

          if ( kernel().node_manager.is_local_gid( sgid ) )
          {
            source = kernel().node_manager.get_node( sgid, tid );
            source_thread = source->get_thread();
          }
          else
          {
            source = NULL;
            source_thread = invalid_thread_;
          }

          // if target is local: connect
          if ( target_thread == tid )
          {
            assert( target != NULL );
            single_connect_( sgid, *target, target_thread, rng );
          }

          // if source is local: connect
          if ( source_thread == tid )
          {
            assert( source != NULL );
            single_connect_( *tgid, *source, source_thread, rng );
          }

          ++i;
        }
      }
    }
    catch ( std::exception& err )
    {
      // We must create a new exception here, err's lifetime ends at
      // the end of the catch block.
      exceptions_raised_.at( tid ) =
        lockPTR< WrappedThreadException >( new WrappedThreadException( err ) );
    }
  }
}


/**
 * The SPBuilder is in charge of the creation of synapses during the simulation
 * under the control of the structural plasticity manager
 * @param net the network
 * @param sources the source nodes on which synapses can be created/deleted
 * @param targets the target nodes on which synapses can be created/deleted
 * @param conn_spec connectivity specs
 * @param syn_spec synapse specs
 */
nest::SPBuilder::SPBuilder( GIDCollectionPTR sources,
  GIDCollectionPTR targets,
  const DictionaryDatum& conn_spec,
  const DictionaryDatum& syn_spec )
  : ConnBuilder( sources, targets, conn_spec, syn_spec )
{
  // Check that both pre and post synaptic element are provided
  if ( not use_pre_synaptic_element_ or not use_post_synaptic_element_ )
  {
    throw BadProperty(
      "pre_synaptic_element and/or post_synaptic_elements is missing" );
  }
}

void
nest::SPBuilder::update_delay( delay& d ) const
{
  if ( get_default_delay() )
  {
    DictionaryDatum syn_defaults =
      kernel().model_manager.get_connector_defaults( get_synapse_model() );
    const double delay = getValue< double >( syn_defaults, "delay" );
    d = Time( Time::ms( delay ) ).get_steps();
  }
}

void
nest::SPBuilder::sp_connect( const std::vector< index >& sources,
  const std::vector< index >& targets )
{
  connect_( sources, targets );

  // check if any exceptions have been raised
  for ( thread tid = 0; tid < kernel().vp_manager.get_num_threads(); ++tid )
  {
    if ( exceptions_raised_.at( tid ).valid() )
    {
      throw WrappedThreadException( *( exceptions_raised_.at( tid ) ) );
    }
  }
}

void
nest::SPBuilder::connect_()
{
  throw NotImplemented(
    "Connection without structural plasticity is not possible for this "
    "connection builder" );
}

/**
 * In charge of dynamically creating the new synapses
 * @param sources nodes from which synapses can be created
 * @param targets target nodes for the newly created synapses
 */
void
nest::SPBuilder::connect_( GIDCollectionPTR sources, GIDCollectionPTR targets )
{
  throw NotImplemented(
    "Connection without structural plasticity is not possible for this "
    "connection builder" );
}

void
nest::SPBuilder::connect_( const std::vector< index >& sources,
  const std::vector< index >& targets )
{
  // Code copied and adapted from OneToOneBuilder::connect_()
  // make sure that target and source population have the same size
  if ( sources.size() != targets.size() )
  {
    LOG( M_ERROR,
      "Connect",
      "Source and Target population must be of the same size." );
    throw DimensionMismatch();
  }

#pragma omp parallel
  {
    // get thread id
    const thread tid = kernel().vp_manager.get_thread_id();

    try
    {
      // allocate pointer to thread specific random generator
      librandom::RngPtr rng = kernel().rng_manager.get_rng( tid );

      std::vector< index >::const_iterator tgid_it = targets.begin();
      std::vector< index >::const_iterator sgid_it = sources.begin();
      for ( ; tgid_it != targets.end(); ++tgid_it, ++sgid_it )
      {
<<<<<<< HEAD
        assert( sgid_it != sources.end() );

        if ( *sgid_it == *tgid_it and not autapses_ )
=======
        assert( sgid != sources.end() );

        if ( *sgid == *tgid and not autapses_ )
>>>>>>> df724797
        {
          continue;
        }

        if ( not change_connected_synaptic_elements(
               *sgid_it, *tgid_it, tid, 1 ) )
        {
          skip_conn_parameter_( tid );
          continue;
        }
        Node* const target =
          kernel().node_manager.get_node_or_proxy( *tgid_it, tid );
        // todo481 do we need to check for proxyness of the target?
        const thread target_thread = target->get_thread();

        single_connect_( *sgid_it, *target, target_thread, rng );
      }
    }
    catch ( std::exception& err )
    {
      // We must create a new exception here, err's lifetime ends at
      // the end of the catch block.
      exceptions_raised_.at( tid ) =
        lockPTR< WrappedThreadException >( new WrappedThreadException( err ) );
    }
  }
}<|MERGE_RESOLUTION|>--- conflicted
+++ resolved
@@ -813,14 +813,7 @@
           kernel().node_manager.get_node_or_proxy( tgid, tid );
         const thread target_thread = target->get_thread();
 
-<<<<<<< HEAD
         single_connect_( sgid, *target, target_thread, rng );
-=======
-        if ( tid == target_thread )
-        {
-          single_connect_( *sgid, *target, target_thread, rng );
-        }
->>>>>>> df724797
       }
     }
     catch ( std::exception& err )
@@ -990,12 +983,7 @@
 #pragma omp parallel
   {
     // get thread id
-<<<<<<< HEAD
-    const int tid = kernel().vp_manager.get_thread_id();
-
-=======
     const thread tid = kernel().vp_manager.get_thread_id();
->>>>>>> df724797
     try
     {
       // allocate pointer to thread specific random generator
@@ -1550,11 +1538,7 @@
         std::vector< index >::const_iterator tgid_it = local_targets.begin();
         for ( ; tgid_it != local_targets.end(); ++tgid_it )
         {
-<<<<<<< HEAD
-          if ( kernel().vp_manager.suggest_vp( *tgid_it ) == vp_id )
-=======
-          if ( kernel().vp_manager.suggest_vp_for_gid( *it ) == vp_id )
->>>>>>> df724797
+          if ( kernel().vp_manager.suggest_vp_for_gid( *tgid_it ) == vp_id )
           {
             thread_local_targets.push_back( *tgid_it );
           }
@@ -1983,15 +1967,9 @@
       std::vector< index >::const_iterator sgid_it = sources.begin();
       for ( ; tgid_it != targets.end(); ++tgid_it, ++sgid_it )
       {
-<<<<<<< HEAD
         assert( sgid_it != sources.end() );
 
         if ( *sgid_it == *tgid_it and not autapses_ )
-=======
-        assert( sgid != sources.end() );
-
-        if ( *sgid == *tgid and not autapses_ )
->>>>>>> df724797
         {
           continue;
         }
