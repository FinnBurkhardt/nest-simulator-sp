/*
 *  connection_manager.cpp
 *
 *  This file is part of NEST.
 *
 *  Copyright (C) 2004 The NEST Initiative
 *
 *  NEST is free software: you can redistribute it and/or modify
 *  it under the terms of the GNU General Public License as published by
 *  the Free Software Foundation, either version 2 of the License, or
 *  (at your option) any later version.
 *
 *  NEST is distributed in the hope that it will be useful,
 *  but WITHOUT ANY WARRANTY; without even the implied warranty of
 *  MERCHANTABILITY or FITNESS FOR A PARTICULAR PURPOSE.  See the
 *  GNU General Public License for more details.
 *
 *  You should have received a copy of the GNU General Public License
 *  along with NEST.  If not, see <http://www.gnu.org/licenses/>.
 *
 */

#include "connection_manager.h"

// Generated includes:
#include "config.h"

// C++ includes:
#include <algorithm>
#include <cassert>
#include <cmath>
#include <iomanip>
#include <limits>
#include <set>
#include <vector>

// Includes from libnestutil:
#include "compose.hpp"
#include "logging.h"

// Includes from nestkernel:
#include "clopath_archiving_node.h"
#include "conn_builder.h"
#include "conn_builder_factory.h"
#include "connection_label.h"
#include "connector_base.h"
#include "connector_model.h"
#include "delay_checker.h"
#include "exceptions.h"
#include "kernel_manager.h"
#include "mpi_manager_impl.h"
#include "nest_names.h"
#include "node.h"
#include "sonata_connector.h"
#include "target_table_devices_impl.h"
#include "vp_manager_impl.h"

// Includes from sli:
#include "dictutils.h"
#include "sliexceptions.h"
#include "token.h"
#include "tokenutils.h"


nest::ConnectionManager::ConnectionManager()
  : connruledict_( new Dictionary() )
  , connbuilder_factories_()
  , min_delay_( 1 )
  , max_delay_( 1 )
  , keep_source_table_( true )
  , connections_have_changed_( false )
  , get_connections_has_been_called_( false )
  , sort_connections_by_source_( true )
  , use_compressed_spikes_( true )
  , has_primary_connections_( false )
  , check_primary_connections_()
  , secondary_connections_exist_( false )
  , check_secondary_connections_()
  , stdp_eps_( 1.0e-6 )
{
}

nest::ConnectionManager::~ConnectionManager()
{
  // Memory leak on purpose!
  // The ConnectionManager is deleted, when the network is deleted, and
  // this happens only, when main() is finished and we give the allocated memory
  // back to the system anyway. Hence, why bother cleaning up our highly
  // scattered connection infrastructure? They do not have any open files, which
  // need to be closed or similar.
}

void
nest::ConnectionManager::initialize()
{
  const size_t num_threads = kernel().vp_manager.get_num_threads();
  connections_.resize( num_threads );
  secondary_recv_buffer_pos_.resize( num_threads );
  sort_connections_by_source_ = true;
  keep_source_table_ = true;
  connections_have_changed_ = false;
  get_connections_has_been_called_ = false;
  use_compressed_spikes_ = true;
  compressed_spike_data_.resize( 0 );
  has_primary_connections_ = false;
  check_primary_connections_.initialize( num_threads, false );
  secondary_connections_exist_ = false;
  check_secondary_connections_.initialize( num_threads, false );
  stdp_eps_ = 1.0e-6;

#pragma omp parallel
  {
    const size_t tid = kernel().vp_manager.get_thread_id();
    connections_[ tid ] = std::vector< ConnectorBase* >( kernel().model_manager.get_num_connection_models() );
    secondary_recv_buffer_pos_[ tid ] = std::vector< std::vector< size_t > >();
  } // of omp parallel

  source_table_.initialize();
  target_table_.initialize();
  target_table_devices_.initialize();

  std::vector< DelayChecker > tmp( kernel().vp_manager.get_num_threads() );
  delay_checkers_.swap( tmp );

  std::vector< std::vector< size_t > > tmp2( kernel().vp_manager.get_num_threads(), std::vector< size_t >() );
  num_connections_.swap( tmp2 );

  // The following line is executed by all processes, no need to communicate
  // this change in delays.
  min_delay_ = max_delay_ = 1;

  sw_construction_connect.reset();
}

void
nest::ConnectionManager::finalize()
{
  source_table_.finalize();
  target_table_.finalize();
  target_table_devices_.finalize();
  delete_connections_();
  std::vector< std::vector< ConnectorBase* > >().swap( connections_ );
  std::vector< std::vector< std::vector< size_t > > >().swap( secondary_recv_buffer_pos_ );
  compressed_spike_data_.clear();
}

void
nest::ConnectionManager::change_number_of_threads()
{
  finalize();
  initialize();
}

void
nest::ConnectionManager::set_status( const DictionaryDatum& d )
{
  for ( size_t i = 0; i < delay_checkers_.size(); ++i )
  {
    delay_checkers_[ i ].set_status( d );
  }

  updateValue< bool >( d, names::keep_source_table, keep_source_table_ );
  if ( not keep_source_table_ and kernel().sp_manager.is_structural_plasticity_enabled() )
  {
    throw KernelException(
      "If structural plasticity is enabled, keep_source_table can not be set "
      "to false." );
  }

  updateValue< bool >( d, names::sort_connections_by_source, sort_connections_by_source_ );
  if ( not sort_connections_by_source_ and kernel().sp_manager.is_structural_plasticity_enabled() )
  {
    throw KernelException(
      "If structural plasticity is enabled, sort_connections_by_source can not "
      "be set to false." );
  }

  updateValue< bool >( d, names::use_compressed_spikes, use_compressed_spikes_ );
  if ( use_compressed_spikes_ and not sort_connections_by_source_ )
  {
    throw KernelException( "Spike compression requires sort_connections_by_source to be true." );
  }

  //  Need to update the saved values if we have changed the delay bounds.
  if ( d->known( names::min_delay ) or d->known( names::max_delay ) )
  {
    update_delay_extrema_();
  }
}

nest::DelayChecker&
nest::ConnectionManager::get_delay_checker()
{
  return delay_checkers_[ kernel().vp_manager.get_thread_id() ];
}

void
nest::ConnectionManager::get_status( DictionaryDatum& dict )
{
  update_delay_extrema_();
  def< double >( dict, names::min_delay, Time( Time::step( min_delay_ ) ).get_ms() );
  def< double >( dict, names::max_delay, Time( Time::step( max_delay_ ) ).get_ms() );

  const size_t n = get_num_connections();
  def< long >( dict, names::num_connections, n );
  def< bool >( dict, names::keep_source_table, keep_source_table_ );
  def< bool >( dict, names::sort_connections_by_source, sort_connections_by_source_ );
  def< bool >( dict, names::use_compressed_spikes, use_compressed_spikes_ );

  def< double >( dict, names::time_construction_connect, sw_construction_connect.elapsed() );

  ArrayDatum connection_rules;
  for ( auto const& element : *connruledict_ )
  {
    connection_rules.push_back( new LiteralDatum( element.first ) );
  }
  def< ArrayDatum >( dict, names::connection_rules, connection_rules );
}

DictionaryDatum
nest::ConnectionManager::get_synapse_status( const size_t source_node_id,
  const size_t target_node_id,
  const size_t tid,
  const synindex syn_id,
  const size_t lcid ) const
{
  kernel().model_manager.assert_valid_syn_id( syn_id );

  DictionaryDatum dict( new Dictionary );
  ( *dict )[ names::source ] = source_node_id;
  ( *dict )[ names::synapse_model ] = LiteralDatum( kernel().model_manager.get_connection_model( syn_id ).get_name() );
  ( *dict )[ names::target_thread ] = tid;
  ( *dict )[ names::synapse_id ] = syn_id;
  ( *dict )[ names::port ] = lcid;

  const Node* source = kernel().node_manager.get_node_or_proxy( source_node_id, tid );
  const Node* target = kernel().node_manager.get_node_or_proxy( target_node_id, tid );

  // synapses from neurons to neurons and from neurons to globally
  // receiving devices
  if ( ( source->has_proxies() and target->has_proxies() and connections_[ tid ][ syn_id ] )
    or ( ( source->has_proxies() and not target->has_proxies() and not target->local_receiver()
      and connections_[ tid ][ syn_id ] ) ) )
  {
    connections_[ tid ][ syn_id ]->get_synapse_status( tid, lcid, dict );
  }
  else if ( source->has_proxies() and not target->has_proxies() and target->local_receiver() )
  {
    target_table_devices_.get_synapse_status_to_device( tid, source_node_id, syn_id, dict, lcid );
  }
  else if ( not source->has_proxies() )
  {
    const size_t ldid = source->get_local_device_id();
    target_table_devices_.get_synapse_status_from_device( tid, ldid, syn_id, dict, lcid );
  }
  else
  {
    assert( false );
  }

  return dict;
}

void
nest::ConnectionManager::set_synapse_status( const size_t source_node_id,
  const size_t target_node_id,
  const size_t tid,
  const synindex syn_id,
  const size_t lcid,
  const DictionaryDatum& dict )
{
  kernel().model_manager.assert_valid_syn_id( syn_id );

  const Node* source = kernel().node_manager.get_node_or_proxy( source_node_id, tid );
  const Node* target = kernel().node_manager.get_node_or_proxy( target_node_id, tid );

  try
  {
    ConnectorModel& cm = kernel().model_manager.get_connection_model( syn_id, tid );
    // synapses from neurons to neurons and from neurons to globally
    // receiving devices
    if ( ( source->has_proxies() and target->has_proxies() and connections_[ tid ][ syn_id ] )
      or ( ( source->has_proxies() and not target->has_proxies() and not target->local_receiver()
        and connections_[ tid ][ syn_id ] ) ) )
    {
      connections_[ tid ][ syn_id ]->set_synapse_status( lcid, dict, cm );
    }
    else if ( source->has_proxies() and not target->has_proxies() and target->local_receiver() )
    {
      target_table_devices_.set_synapse_status_to_device( tid, source_node_id, syn_id, cm, dict, lcid );
    }
    else if ( not source->has_proxies() )
    {
      const size_t ldid = source->get_local_device_id();
      target_table_devices_.set_synapse_status_from_device( tid, ldid, syn_id, cm, dict, lcid );
    }
    else
    {
      assert( false );
    }
  }
  catch ( BadProperty& e )
  {
    throw BadProperty(
      String::compose( "Setting status of '%1' connecting from node ID %2 to node ID %3 via port %4: %5",
        kernel().model_manager.get_connection_model( syn_id, tid ).get_name(),
        source_node_id,
        target_node_id,
        lcid,
        e.message() ) );
  }
}

void
nest::ConnectionManager::delete_connections_()
{
  for ( size_t tid = 0; tid < connections_.size(); ++tid )
  {
    for ( auto conn = connections_[ tid ].begin(); conn != connections_[ tid ].end(); ++conn )
    {
      delete *conn;
    }
  }
}

const nest::Time
nest::ConnectionManager::get_min_delay_time_() const
{
  Time min_delay = Time::pos_inf();

  std::vector< DelayChecker >::const_iterator it;
  for ( it = delay_checkers_.begin(); it != delay_checkers_.end(); ++it )
  {
    min_delay = std::min( min_delay, it->get_min_delay() );
  }

  return min_delay;
}

const nest::Time
nest::ConnectionManager::get_max_delay_time_() const
{
  Time max_delay = Time::get_resolution();

  std::vector< DelayChecker >::const_iterator it;
  for ( it = delay_checkers_.begin(); it != delay_checkers_.end(); ++it )
  {
    max_delay = std::max( max_delay, it->get_max_delay() );
  }

  return max_delay;
}

bool
nest::ConnectionManager::get_user_set_delay_extrema() const
{
  bool user_set_delay_extrema = false;

  std::vector< DelayChecker >::const_iterator it;
  for ( it = delay_checkers_.begin(); it != delay_checkers_.end(); ++it )
  {
    user_set_delay_extrema |= it->get_user_set_delay_extrema();
  }

  return user_set_delay_extrema;
}

nest::ConnBuilder*
nest::ConnectionManager::get_conn_builder( const std::string& name,
  NodeCollectionPTR sources,
  NodeCollectionPTR targets,
  const DictionaryDatum& conn_spec,
  const std::vector< DictionaryDatum >& syn_specs )
{
  const size_t rule_id = connruledict_->lookup( name );
  ConnBuilder* cb = connbuilder_factories_.at( rule_id )->create( sources, targets, conn_spec, syn_specs );
  assert( cb );
  return cb;
}

void
nest::ConnectionManager::calibrate( const TimeConverter& tc )
{
  for ( size_t tid = 0; tid < kernel().vp_manager.get_num_threads(); ++tid )
  {
    delay_checkers_[ tid ].calibrate( tc );
  }
}

void
nest::ConnectionManager::connect( NodeCollectionPTR sources,
  NodeCollectionPTR targets,
  const DictionaryDatum& conn_spec,
  const std::vector< DictionaryDatum >& syn_specs )
{
  if ( sources->empty() )
  {
    throw IllegalConnection( "Presynaptic nodes cannot be an empty NodeCollection" );
  }
  if ( targets->empty() )
  {
    throw IllegalConnection( "Postsynaptic nodes cannot be an empty NodeCollection" );
  }

  conn_spec->clear_access_flags();

  for ( auto syn_params : syn_specs )
  {
    syn_params->clear_access_flags();
  }

  if ( not conn_spec->known( names::rule ) )
  {
    throw BadProperty( "The connection specification must contain a connection rule." );
  }
  const std::string rule_name = static_cast< const std::string >( ( *conn_spec )[ names::rule ] );

  if ( not connruledict_->known( rule_name ) )
  {
    throw BadProperty( String::compose( "Unknown connection rule: %1", rule_name ) );
  }

  ConnBuilder* cb = get_conn_builder( rule_name, sources, targets, conn_spec, syn_specs );

  // at this point, all entries in conn_spec and syn_spec have been checked
  ALL_ENTRIES_ACCESSED( *conn_spec, "Connect", "Unread dictionary entries in conn_spec: " );
  for ( auto syn_params : syn_specs )
  {
    ALL_ENTRIES_ACCESSED( *syn_params, "Connect", "Unread dictionary entries in syn_spec: " );
  }

  // Set flag before calling cb->connect() in case exception is thrown after some connections have been created.
  set_connections_have_changed();

  cb->connect();
  delete cb;
}

void
nest::ConnectionManager::connect( TokenArray sources, TokenArray targets, const DictionaryDatum& syn_spec )
{
  // Get synapse id
  size_t syn_id = 0;
  auto synmodel = syn_spec->lookup( names::model );
  if ( not synmodel.empty() )
  {
    const std::string synmodel_name = getValue< std::string >( synmodel );
    // The following throws UnknownSynapseType for invalid synmodel_name
    syn_id = kernel().model_manager.get_synapse_model_id( synmodel_name );
  }
  // Connect all sources to all targets
  for ( auto&& source : sources )
  {
    auto source_node = kernel().node_manager.get_node_or_proxy( source );
    for ( auto&& target : targets )
    {
      auto target_node = kernel().node_manager.get_node_or_proxy( target );
      auto target_thread = target_node->get_thread();
      connect_( *source_node, *target_node, source, target_thread, syn_id, syn_spec );
    }
  }
}

void
nest::ConnectionManager::update_delay_extrema_()
{
  min_delay_ = get_min_delay_time_().get_steps();
  max_delay_ = get_max_delay_time_().get_steps();

  if ( not get_user_set_delay_extrema() )
  {
    // If no min/max_delay is set explicitly, then the default delay used by the
    // SPBuilders have to be respected for min/max_delay.
    min_delay_ = std::min( min_delay_, kernel().sp_manager.builder_min_delay() );
    max_delay_ = std::max( max_delay_, kernel().sp_manager.builder_max_delay() );
  }

  if ( kernel().mpi_manager.get_num_processes() > 1 )
  {
    std::vector< long > min_delays( kernel().mpi_manager.get_num_processes() );
    min_delays[ kernel().mpi_manager.get_rank() ] = min_delay_;
    kernel().mpi_manager.communicate( min_delays );
    min_delay_ = *std::min_element( min_delays.begin(), min_delays.end() );

    std::vector< long > max_delays( kernel().mpi_manager.get_num_processes() );
    max_delays[ kernel().mpi_manager.get_rank() ] = max_delay_;
    kernel().mpi_manager.communicate( max_delays );
    max_delay_ = *std::max_element( max_delays.begin(), max_delays.end() );
  }

  if ( min_delay_ == Time::pos_inf().get_steps() )
  {
    min_delay_ = Time::get_resolution().get_steps();
  }
}

// node ID node thread syn_id dict delay weight
void
nest::ConnectionManager::connect( const size_t snode_id,
  Node* target,
  size_t target_thread,
  const synindex syn_id,
  const DictionaryDatum& params,
  const double delay,
  const double weight )
{
  kernel().model_manager.assert_valid_syn_id( syn_id );

  Node* source = kernel().node_manager.get_node_or_proxy( snode_id, target_thread );

  ConnectionType connection_type = connection_required( source, target, target_thread );

  switch ( connection_type )
  {
  case CONNECT:
    connect_( *source, *target, snode_id, target_thread, syn_id, params, delay, weight );
    break;
  case CONNECT_FROM_DEVICE:
    connect_from_device_( *source, *target, target_thread, syn_id, params, delay, weight );
    break;
  case CONNECT_TO_DEVICE:
    connect_to_device_( *source, *target, snode_id, target_thread, syn_id, params, delay, weight );
    break;
  case NO_CONNECTION:
    return;
  }
}

// node_id node_id dict syn_id
bool
nest::ConnectionManager::connect( const size_t snode_id,
  const size_t tnode_id,
  const DictionaryDatum& params,
  const synindex syn_id )
{
  kernel().model_manager.assert_valid_syn_id( syn_id );

  const size_t tid = kernel().vp_manager.get_thread_id();

  if ( not kernel().node_manager.is_local_node_id( tnode_id ) )
  {
    return false;
  }

  Node* target = kernel().node_manager.get_node_or_proxy( tnode_id, tid );
  const size_t target_thread = target->get_thread();
  Node* source = kernel().node_manager.get_node_or_proxy( snode_id, target_thread );

  ConnectionType connection_type = connection_required( source, target, target_thread );
  bool connected = true;

  switch ( connection_type )
  {
  case CONNECT:
    connect_( *source, *target, snode_id, target_thread, syn_id, params );
    break;
  case CONNECT_FROM_DEVICE:
    connect_from_device_( *source, *target, target_thread, syn_id, params );
    break;
  case CONNECT_TO_DEVICE:
    connect_to_device_( *source, *target, snode_id, target_thread, syn_id, params );
    break;
  case NO_CONNECTION:
    connected = false;
    break;
  }

  return connected;
}

void
nest::ConnectionManager::connect_arrays( long* sources,
  long* targets,
  double* weights,
  double* delays,
  std::vector< std::string >& p_keys,
  double* p_values,
  size_t n,
  std::string syn_model )
{
  // only place, where stopwatch sw_construction_connect is needed in addition to nestmodule.cpp
  sw_construction_connect.start();

  // Mapping pointers to the first parameter value of each parameter to their respective names.
  // The bool indicates whether the value is an integer or not, and is determined at a later point.
  std::map< Name, std::pair< double*, bool > > param_pointers;
  if ( p_keys.size() != 0 )
  {
    size_t i = 0;
    for ( auto& key : p_keys )
    {
      // Shifting the pointer to the first value of the parameter.
      param_pointers[ key ] = std::make_pair( p_values + i * n, false );
      ++i;
    }
  }

  const auto synapse_model_id = kernel().model_manager.get_synapse_model_id( syn_model );
  const auto syn_model_defaults = kernel().model_manager.get_connector_defaults( synapse_model_id );

  // Dictionary holding additional synapse parameters, passed to the connect call.
  std::vector< DictionaryDatum > param_dicts;
  param_dicts.reserve( kernel().vp_manager.get_num_threads() );
  for ( size_t i = 0; i < kernel().vp_manager.get_num_threads(); ++i )
  {
    param_dicts.emplace_back( new Dictionary );
    for ( auto& param_key : p_keys )
    {
      const Name param_name = param_key; // Convert string to Name
      // Check that the parameter exists for the synapse model.
      const auto syn_model_default_it = syn_model_defaults->find( param_name );
      if ( syn_model_default_it == syn_model_defaults->end() )
      {
        throw BadParameter( syn_model + " does not have parameter " + param_key );
      }

      // If the default value is an integer, the synapse parameter must also be an integer.
      if ( dynamic_cast< IntegerDatum* >( syn_model_default_it->second.datum() ) )
      {
        param_pointers[ param_key ].second = true;
        ( *param_dicts[ i ] )[ param_key ] = Token( new IntegerDatum( 0 ) );
      }
      else
      {
        ( *param_dicts[ i ] )[ param_key ] = Token( new DoubleDatum( 0.0 ) );
      }
    }
  }

  // Increments pointers to weight and delay, if they are specified.
  auto increment_wd = [ weights, delays ]( decltype( weights ) & w, decltype( delays ) & d )
  {
    if ( weights )
    {
      ++w;
    }
    if ( delays )
    {
      ++d;
    }
  };

  // Set flag before entering parallel section in case we have fewer connections than ranks.
  set_connections_have_changed();

  // Vector for storing exceptions raised by threads.
  std::vector< std::shared_ptr< WrappedThreadException > > exceptions_raised( kernel().vp_manager.get_num_threads() );

#pragma omp parallel
  {
    const auto tid = kernel().vp_manager.get_thread_id();
    try
    {
      auto s = sources;
      auto t = targets;
      auto w = weights;
      auto d = delays;
      double weight_buffer = numerics::nan;
      double delay_buffer = numerics::nan;
      int index_counter = 0; // Index of the current connection, for connection parameters

      for ( ; s != sources + n; ++s, ++t, ++index_counter )
      {
        if ( 0 >= *s or static_cast< size_t >( *s ) > kernel().node_manager.size() )
        {
          throw UnknownNode( *s );
        }
        if ( 0 >= *t or static_cast< size_t >( *t ) > kernel().node_manager.size() )
        {
          throw UnknownNode( *t );
        }
        auto target_node = kernel().node_manager.get_node_or_proxy( *t, tid );
        if ( target_node->is_proxy() )
        {
          increment_wd( w, d );
          continue;
        }

        // If weights or delays are specified, the buffers are replaced with the values.
        // If not, the buffers will be NaN and replaced by a default value by the connect function.
        if ( weights )
        {
          weight_buffer = *w;
        }
        if ( delays )
        {
          delay_buffer = *d;
        }

        // Store the key-value pair of each parameter in the Dictionary.
        for ( auto& param_pointer_pair : param_pointers )
        {
          // Increment the pointer to the parameter value.
          const auto param_pointer = param_pointer_pair.second.first;
          const auto is_int = param_pointer_pair.second.second;
          auto* param = param_pointer + index_counter;

          // Integer parameters are stored as IntegerDatums.
          if ( is_int )
          {
            const auto rtype_as_long = static_cast< long >( *param );

            if ( *param > 1L << 31 or std::abs( *param - rtype_as_long ) > 0 ) // To avoid rounding errors
            {
              const auto msg = std::string( "Expected integer value for " ) + param_pointer_pair.first.toString()
                + ", but got double.";
              throw BadParameter( msg );
            }

            // Change value of dictionary entry without allocating new datum.
            auto id = static_cast< IntegerDatum* >( ( ( *param_dicts[ tid ] )[ param_pointer_pair.first ] ).datum() );
            ( *id ) = rtype_as_long;
          }
          else
          {
            auto dd = static_cast< DoubleDatum* >( ( ( *param_dicts[ tid ] )[ param_pointer_pair.first ] ).datum() );
            ( *dd ) = *param;
          }
        }

        connect( *s, target_node, tid, synapse_model_id, param_dicts[ tid ], delay_buffer, weight_buffer );

        ALL_ENTRIES_ACCESSED( *param_dicts[ tid ], "connect_arrays", "Unread dictionary entries: " );

        increment_wd( w, d );
      }
    }
    catch ( std::exception& err )
    {
      // We must create a new exception here, err's lifetime ends at the end of the catch block.
      exceptions_raised.at( tid ) = std::shared_ptr< WrappedThreadException >( new WrappedThreadException( err ) );
    }
  }
  // check if any exceptions have been raised
  for ( size_t tid = 0; tid < kernel().vp_manager.get_num_threads(); ++tid )
  {
    if ( exceptions_raised.at( tid ).get() )
    {
      throw WrappedThreadException( *( exceptions_raised.at( tid ) ) );
    }
  }

  sw_construction_connect.stop();
}

void
nest::ConnectionManager::connect_sonata( const DictionaryDatum& graph_specs, const long hyberslab_size )
{
#ifdef HAVE_HDF5
  SonataConnector sonata_connector( graph_specs, hyberslab_size );

  // Set flag before calling sonata_connector.connect() in case exception is thrown after some connections have been
  // created.
  set_connections_have_changed();
  sonata_connector.connect();
#else
  throw KernelException( "Cannot use connect_sonata because NEST was compiled without HDF5 support" );
#endif
}

void
nest::ConnectionManager::connect_( Node& source,
  Node& target,
  const size_t s_node_id,
  const size_t tid,
  const synindex syn_id,
  const DictionaryDatum& params,
  const double delay,
  const double weight )
{
  ConnectorModel& conn_model = kernel().model_manager.get_connection_model( syn_id, tid );

  const bool clopath_archiving = conn_model.has_property( ConnectionModelProperties::REQUIRES_CLOPATH_ARCHIVING );
  if ( clopath_archiving and not dynamic_cast< ClopathArchivingNode* >( &target ) )
  {
    throw NotImplemented( "This synapse model is not supported by the neuron model of at least one connection." );
  }

  const bool urbanczik_archiving = conn_model.has_property( ConnectionModelProperties::REQUIRES_URBANCZIK_ARCHIVING );
  if ( urbanczik_archiving and not target.supports_urbanczik_archiving() )
  {
    throw NotImplemented( "This synapse model is not supported by the neuron model of at least one  connection." );
  }

  const bool is_primary = conn_model.has_property( ConnectionModelProperties::IS_PRIMARY );
  conn_model.add_connection( source, target, connections_[ tid ], syn_id, params, delay, weight );
  source_table_.add_source( tid, syn_id, s_node_id, is_primary );

  increase_connection_count( tid, syn_id );

  // We do not check has_primary_connections_ and secondary_connections_exist_
  // directly as this led to worse performance on the supercomputer Piz Daint.
  if ( check_primary_connections_[ tid ].is_false() and is_primary )
  {
#pragma omp atomic write
    has_primary_connections_ = true;
    check_primary_connections_[ tid ].set_true();
  }
  else if ( check_secondary_connections_[ tid ].is_false() and not is_primary )
  {
#pragma omp atomic write
    secondary_connections_exist_ = true;
    check_secondary_connections_[ tid ].set_true();
  }
}

void
nest::ConnectionManager::connect_to_device_( Node& source,
  Node& target,
  const size_t s_node_id,
  const size_t tid,
  const synindex syn_id,
  const DictionaryDatum& params,
  const double delay,
  const double weight )
{
  // create entries in connection structure for connections to devices
  target_table_devices_.add_connection_to_device( source, target, s_node_id, tid, syn_id, params, delay, weight );

  increase_connection_count( tid, syn_id );
}

void
nest::ConnectionManager::connect_from_device_( Node& source,
  Node& target,
  const size_t tid,
  const synindex syn_id,
  const DictionaryDatum& params,
  const double delay,
  const double weight )
{
  // create entries in connections vector of devices
  target_table_devices_.add_connection_from_device( source, target, tid, syn_id, params, delay, weight );

  increase_connection_count( tid, syn_id );
}

void
nest::ConnectionManager::increase_connection_count( const size_t tid, const synindex syn_id )
{
  if ( num_connections_[ tid ].size() <= syn_id )
  {
    num_connections_[ tid ].resize( syn_id + 1 );
  }
  ++num_connections_[ tid ][ syn_id ];
  if ( num_connections_[ tid ][ syn_id ] >= MAX_LCID - 1 )
  {
    throw KernelException(
      String::compose( "Too many connections: at most %1 connections supported per virtual "
                       "process and synapse model.",
        MAX_LCID - 1 ) );
  }
}

size_t
nest::ConnectionManager::find_connection( const size_t tid,
  const synindex syn_id,
  const size_t snode_id,
  const size_t tnode_id )
{
  // lcid will hold the position of the /first/ connection from node
  // snode_id to any local node, or be invalid
  size_t lcid = source_table_.find_first_source( tid, syn_id, snode_id );
  if ( lcid == invalid_index )
  {
    return invalid_index;
  }

  // lcid will hold the position of the /first/ connection from node
  // snode_id to node tnode_id, or be invalid
  lcid = connections_[ tid ][ syn_id ]->find_first_target( tid, lcid, tnode_id );
  if ( lcid != invalid_index )
  {
    return lcid;
  }

  return lcid;
}

void
nest::ConnectionManager::disconnect( const size_t tid,
  const synindex syn_id,
  const size_t snode_id,
  const size_t tnode_id )
{
  assert( syn_id != invalid_synindex );

  const size_t lcid = find_connection( tid, syn_id, snode_id, tnode_id );

  if ( lcid == invalid_index ) // this function should only be called
                               // with a valid connection
  {
    throw InexistentConnection();
  }

  connections_[ tid ][ syn_id ]->disable_connection( lcid );
  source_table_.disable_connection( tid, syn_id, lcid );

  --num_connections_[ tid ][ syn_id ];
}

void
nest::ConnectionManager::trigger_update_weight( const long vt_id,
  const std::vector< spikecounter >& dopa_spikes,
  const double t_trig )
{
  const size_t tid = kernel().vp_manager.get_thread_id();

  for ( std::vector< ConnectorBase* >::iterator it = connections_[ tid ].begin(); it != connections_[ tid ].end();
        ++it )
  {
    if ( *it )
    {
      ( *it )->trigger_update_weight(
        vt_id, tid, dopa_spikes, t_trig, kernel().model_manager.get_connection_models( tid ) );
    }
  }
}

size_t
nest::ConnectionManager::get_num_target_data( const size_t tid ) const
{
  size_t num_connections = 0;
  for ( synindex syn_id = 0; syn_id < connections_[ tid ].size(); ++syn_id )
  {
    if ( connections_[ tid ][ syn_id ] )
    {
      num_connections += source_table_.num_unique_sources( tid, syn_id );
    }
  }
  return num_connections;
}

size_t
nest::ConnectionManager::get_num_connections() const
{
  size_t num_connections = 0;
  for ( size_t t = 0; t < num_connections_.size(); ++t )
  {
    for ( size_t s = 0; s < num_connections_[ t ].size(); ++s )
    {
      num_connections += num_connections_[ t ][ s ];
    }
  }

  return num_connections;
}

size_t
nest::ConnectionManager::get_num_connections( const synindex syn_id ) const
{
  size_t num_connections = 0;
  for ( size_t t = 0; t < num_connections_.size(); ++t )
  {
    if ( num_connections_[ t ].size() > syn_id )
    {
      num_connections += num_connections_[ t ][ syn_id ];
    }
  }

  return num_connections;
}

ArrayDatum
nest::ConnectionManager::get_connections( const DictionaryDatum& params )
{
  std::deque< ConnectionID > connectome;
  const Token& source_t = params->lookup( names::source );
  const Token& target_t = params->lookup( names::target );
  const Token& syn_model_t = params->lookup( names::synapse_model );
  NodeCollectionPTR source_a = NodeCollectionPTR( nullptr );
  NodeCollectionPTR target_a = NodeCollectionPTR( nullptr );

  long synapse_label = UNLABELED_CONNECTION;
  updateValue< long >( params, names::synapse_label, synapse_label );

  if ( not source_t.empty() )
  {
    source_a = getValue< NodeCollectionDatum >( source_t );
    if ( not source_a->valid() )
    {
      throw KernelException( "GetConnection requires valid source NodeCollection." );
    }
  }
  if ( not target_t.empty() )
  {
    target_a = getValue< NodeCollectionDatum >( target_t );
    if ( not target_a->valid() )
    {
      throw KernelException( "GetConnection requires valid target NodeCollection." );
    }
  }

  // If connections have changed, (re-)build presynaptic infrastructure,
  // as this may involve sorting connections by source node IDs.
  if ( connections_have_changed() )
  {
    // We need to update min_delay because it is used by check_wfr_use() below
    // to set secondary event data size.
    update_delay_extrema_();

    // Check whether waveform relaxation is used on any MPI process;
    // needs to be called before update_connection_infrastructure since
    // it resizes coefficient arrays for secondary events
    kernel().node_manager.check_wfr_use();

#pragma omp parallel
    {
      const size_t tid = kernel().vp_manager.get_thread_id();
      kernel().simulation_manager.update_connection_infrastructure( tid );
    }
  }

  // We check, whether a synapse model is given. If not, we will iterate all.
  size_t syn_id = 0;
  if ( not syn_model_t.empty() )
  {
    const std::string synmodel_name = getValue< std::string >( syn_model_t );
    // The following throws UnknownSynapseType for invalid synmodel_name
    syn_id = kernel().model_manager.get_synapse_model_id( synmodel_name );
    get_connections( connectome, source_a, target_a, syn_id, synapse_label );
  }
  else
  {
    for ( syn_id = 0; syn_id < kernel().model_manager.get_num_connection_models(); ++syn_id )
    {
      get_connections( connectome, source_a, target_a, syn_id, synapse_label );
    }
  }

  ArrayDatum result;
  result.reserve( connectome.size() );

  while ( not connectome.empty() )
  {
    result.push_back( ConnectionDatum( connectome.front() ) );
    connectome.pop_front();
  }

  get_connections_has_been_called_ = true;

  return result;
}

// Helper method which removes ConnectionIDs from input deque and
// appends them to output deque.
static inline std::deque< nest::ConnectionID >&
extend_connectome( std::deque< nest::ConnectionID >& out, std::deque< nest::ConnectionID >& in )
{
  while ( not in.empty() )
  {
    out.push_back( in.front() );
    in.pop_front();
  }

  return out;
}

void
nest::ConnectionManager::split_to_neuron_device_vectors_( const size_t tid,
  NodeCollectionPTR nodecollection,
  std::vector< size_t >& neuron_node_ids,
  std::vector< size_t >& device_node_ids ) const
{
  NodeCollection::const_iterator t_id = nodecollection->begin();
  for ( ; t_id < nodecollection->end(); ++t_id )
  {
    const size_t node_id = ( *t_id ).node_id;
    const auto node = kernel().node_manager.get_node_or_proxy( node_id, tid );
    // Normal neuron nodes have proxies. Globally receiving devices, e.g. volume transmitter, don't have a local
    // receiver, but are connected in the same way as normal neuron nodes. Therefore they have to be treated as such
    // here.
    if ( node->has_proxies() or not node->local_receiver() )
    {
      neuron_node_ids.push_back( node_id );
    }
    else
    {
      device_node_ids.push_back( node_id );
    }
  }
}

void
nest::ConnectionManager::get_connections( std::deque< ConnectionID >& connectome,
  NodeCollectionPTR source,
  NodeCollectionPTR target,
  synindex syn_id,
  long synapse_label ) const
{
  if ( is_source_table_cleared() )
  {
    throw KernelException(
      "Invalid attempt to access connection information: source table was "
      "cleared." );
  }

  const size_t num_connections = get_num_connections( syn_id );

  if ( num_connections == 0 )
  {
    return;
  }

  if ( not source.get() and not target.get() )
  {
#pragma omp parallel
    {
      size_t tid = kernel().vp_manager.get_thread_id();

      std::deque< ConnectionID > conns_in_thread;

      ConnectorBase* connections = connections_[ tid ][ syn_id ];
      if ( connections )
      {
        // Passing target_node_id = 0 ignores target_node_id while getting connections.
        const size_t num_connections_in_thread = connections->size();
        for ( size_t lcid = 0; lcid < num_connections_in_thread; ++lcid )
        {
          const size_t source_node_id = source_table_.get_node_id( tid, syn_id, lcid );
          connections->get_connection( source_node_id, 0, tid, lcid, synapse_label, conns_in_thread );
        }
      }

      target_table_devices_.get_connections( 0, 0, tid, syn_id, synapse_label, conns_in_thread );

      if ( conns_in_thread.size() > 0 )
      {
#pragma omp critical( get_connections )
        {
          extend_connectome( connectome, conns_in_thread );
        }
      }
    } // of omp parallel
    return;
  } // if
  else if ( not source.get() and target.get() )
  {
#pragma omp parallel
    {
      size_t tid = kernel().vp_manager.get_thread_id();

      std::deque< ConnectionID > conns_in_thread;

      // Split targets into neuron- and device-vectors.
      std::vector< size_t > target_neuron_node_ids;
      std::vector< size_t > target_device_node_ids;
      split_to_neuron_device_vectors_( tid, target, target_neuron_node_ids, target_device_node_ids );

      // Getting regular connections, if they exist.
      ConnectorBase* connections = connections_[ tid ][ syn_id ];
      if ( connections )
      {
        const size_t num_connections_in_thread = connections->size();
        for ( size_t lcid = 0; lcid < num_connections_in_thread; ++lcid )
        {
          const size_t source_node_id = source_table_.get_node_id( tid, syn_id, lcid );
          connections->get_connection_with_specified_targets(
            source_node_id, target_neuron_node_ids, tid, lcid, synapse_label, conns_in_thread );
        }
      }

      // Getting connections from devices.
      for ( auto t_node_id : target_neuron_node_ids )
      {
        target_table_devices_.get_connections_from_devices_(
          0, t_node_id, tid, syn_id, synapse_label, conns_in_thread );
      }

      // Getting connections to devices.
      for ( auto t_device_id : target_device_node_ids )
      {
        target_table_devices_.get_connections_to_devices_(
          0, t_device_id, tid, syn_id, synapse_label, conns_in_thread );
      }

      if ( conns_in_thread.size() > 0 )
      {
#pragma omp critical( get_connections )
        {
          extend_connectome( connectome, conns_in_thread );
        }
      }
    } // of omp parallel
    return;
  } // else if
  else if ( source.get() )
  {
#pragma omp parallel
    {
      size_t tid = kernel().vp_manager.get_thread_id();

      std::deque< ConnectionID > conns_in_thread;

      // Split targets into neuron- and device-vectors.
      std::vector< size_t > target_neuron_node_ids;
      std::vector< size_t > target_device_node_ids;
      if ( target.get() )
      {
        split_to_neuron_device_vectors_( tid, target, target_neuron_node_ids, target_device_node_ids );
      }

      const ConnectorBase* connections = connections_[ tid ][ syn_id ];
      if ( connections )
      {
        const size_t num_connections_in_thread = connections->size();
        for ( size_t lcid = 0; lcid < num_connections_in_thread; ++lcid )
        {
          const size_t source_node_id = source_table_.get_node_id( tid, syn_id, lcid );
          if ( source->contains( source_node_id ) )
          {
            if ( not target.get() )
            {
              // Passing target_node_id = 0 ignores target_node_id while getting
              // connections.
              connections->get_connection( source_node_id, 0, tid, lcid, synapse_label, conns_in_thread );
            }
            else
            {
              connections->get_connection_with_specified_targets(
                source_node_id, target_neuron_node_ids, tid, lcid, synapse_label, conns_in_thread );
            }
          }
        }
      }

      NodeCollection::const_iterator s_id = source->begin();
      for ( ; s_id < source->end(); ++s_id )
      {
        const size_t source_node_id = ( *s_id ).node_id;
        if ( not target.get() )
        {
          target_table_devices_.get_connections( source_node_id, 0, tid, syn_id, synapse_label, conns_in_thread );
        }
        else
        {
          for ( std::vector< size_t >::const_iterator t_node_id = target_neuron_node_ids.begin();
                t_node_id != target_neuron_node_ids.end();
                ++t_node_id )
          {
            // target_table_devices_ contains connections both to and from
            // devices. First we get connections from devices.
            target_table_devices_.get_connections_from_devices_(
              source_node_id, *t_node_id, tid, syn_id, synapse_label, conns_in_thread );
          }
          for ( std::vector< size_t >::const_iterator t_node_id = target_device_node_ids.begin();
                t_node_id != target_device_node_ids.end();
                ++t_node_id )
          {
            // Then, we get connections to devices.
            target_table_devices_.get_connections_to_devices_(
              source_node_id, *t_node_id, tid, syn_id, synapse_label, conns_in_thread );
          }
        }
      }

      if ( conns_in_thread.size() > 0 )
      {
#pragma omp critical( get_connections )
        {
          extend_connectome( connectome, conns_in_thread );
        }
      }
    } // of omp parallel
    return;
  } // else if
}

void
nest::ConnectionManager::get_source_node_ids_( const size_t tid,
  const synindex syn_id,
  const size_t tnode_id,
  std::vector< size_t >& sources )
{
  std::vector< size_t > source_lcids;
  if ( connections_[ tid ][ syn_id ] )
  {
    connections_[ tid ][ syn_id ]->get_source_lcids( tid, tnode_id, source_lcids );
    source_table_.get_source_node_ids( tid, syn_id, source_lcids, sources );
  }
}

void
nest::ConnectionManager::get_sources( const std::vector< size_t >& targets,
  const size_t syn_id,
  std::vector< std::vector< size_t > >& sources )
{
  sources.resize( targets.size() );
  for ( std::vector< std::vector< size_t > >::iterator i = sources.begin(); i != sources.end(); ++i )
  {
    ( *i ).clear();
  }

  for ( size_t tid = 0; tid < kernel().vp_manager.get_num_threads(); ++tid )
  {
    for ( size_t i = 0; i < targets.size(); ++i )
    {
      get_source_node_ids_( tid, syn_id, targets[ i ], sources[ i ] );
    }
  }
}

void
nest::ConnectionManager::get_targets( const std::vector< size_t >& sources,
  const size_t syn_id,
  const std::string& post_synaptic_element,
  std::vector< std::vector< size_t > >& targets )
{
  targets.resize( sources.size() );
  for ( std::vector< std::vector< size_t > >::iterator i = targets.begin(); i != targets.end(); ++i )
  {
    ( *i ).clear();
  }

  for ( size_t tid = 0; tid < kernel().vp_manager.get_num_threads(); ++tid )
  {
    for ( size_t i = 0; i < sources.size(); ++i )
    {
      const size_t start_lcid = source_table_.find_first_source( tid, syn_id, sources[ i ] );
      if ( start_lcid != invalid_index )
      {
        connections_[ tid ][ syn_id ]->get_target_node_ids( tid, start_lcid, post_synaptic_element, targets[ i ] );
      }
    }
  }
}

void
nest::ConnectionManager::sort_connections( const size_t tid )
{
  assert( not source_table_.is_cleared() );
  if ( sort_connections_by_source_ )
  {
    for ( synindex syn_id = 0; syn_id < connections_[ tid ].size(); ++syn_id )
    {
      if ( connections_[ tid ][ syn_id ] )
      {
        connections_[ tid ][ syn_id ]->sort_connections( source_table_.get_thread_local_sources( tid )[ syn_id ] );
      }
    }
    remove_disabled_connections( tid );
  }
}

void
nest::ConnectionManager::compute_target_data_buffer_size()
{
  // Determine number of target data on this rank. Since each thread
  // has its own data structures, we need to count connections on every
  // thread separately to compute the total number of sources.
  size_t num_target_data = 0;
<<<<<<< HEAD

  // TODO:
  // This heuristic is probably wrong. It certainly needs modification for
  // handling compressed spikes. But it is only for estimating an initial
  // size, code should work fine also if the initial buffer size is too
  // small or too large.
=======
>>>>>>> 1a5838eb
  for ( size_t tid = 0; tid < kernel().vp_manager.get_num_threads(); ++tid )
  {
    num_target_data += get_num_target_data( tid );
  }

  // Determine maximum number of target data across all ranks, because
  // all ranks need identically sized buffers.
  std::vector< long > global_num_target_data( kernel().mpi_manager.get_num_processes() );
  global_num_target_data[ kernel().mpi_manager.get_rank() ] = num_target_data;
  kernel().mpi_manager.communicate( global_num_target_data );
  const size_t max_num_target_data = *std::max_element( global_num_target_data.begin(), global_num_target_data.end() );

  // MPI buffers should have at least two entries per process
  const size_t min_num_target_data = 2 * kernel().mpi_manager.get_num_processes();

  // Adjust target data buffers accordingly
  kernel().mpi_manager.set_buffer_size_target_data( std::max( min_num_target_data, max_num_target_data ) );
}

void
nest::ConnectionManager::compute_compressed_secondary_recv_buffer_positions( const size_t tid )
{
#pragma omp single
  {
    buffer_pos_of_source_node_id_syn_id_.clear();
  }

  source_table_.compute_buffer_pos_for_unique_secondary_sources( tid, buffer_pos_of_source_node_id_syn_id_ );
  secondary_recv_buffer_pos_[ tid ].resize( connections_[ tid ].size() );

  const synindex syn_id_end = connections_[ tid ].size();
  for ( synindex syn_id = 0; syn_id < syn_id_end; ++syn_id )
  {
    std::vector< size_t >& positions = secondary_recv_buffer_pos_[ tid ][ syn_id ];

    if ( connections_[ tid ][ syn_id ] )
    {
      ConnectorModel& conn_model = kernel().model_manager.get_connection_model( syn_id, tid );
      const bool is_primary = conn_model.has_property( ConnectionModelProperties::IS_PRIMARY );

      if ( not is_primary )
      {
        positions.clear();
        const size_t lcid_end = get_num_connections_( tid, syn_id );
        positions.resize( lcid_end, 0 );

        // Compute and store the buffer position from which this connection
        // should read secondary events.
        for ( size_t lcid = 0; lcid < lcid_end; ++lcid )
        {
          const size_t source_node_id = source_table_.get_node_id( tid, syn_id, lcid );
          const size_t sg_s_id = source_table_.pack_source_node_id_and_syn_id( source_node_id, syn_id );
          const size_t source_rank = kernel().mpi_manager.get_process_id_of_node_id( source_node_id );

          positions[ lcid ] = buffer_pos_of_source_node_id_syn_id_[ sg_s_id ]
            + kernel().mpi_manager.get_recv_displacement_secondary_events_in_int( source_rank );
        }
      }
    }
  }
}

nest::ConnectionManager::ConnectionType
nest::ConnectionManager::connection_required( Node*& source, Node*& target, size_t tid )
{
  // The caller has to check and guarantee that the target is not a
  // proxy and that it is on thread tid.
  assert( not target->is_proxy() );
  size_t target_vp = target->get_vp();
  assert( kernel().vp_manager.is_local_vp( target_vp ) );
  assert( kernel().vp_manager.vp_to_thread( target_vp ) == tid );

  // Connections to nodes with proxies (neurons or devices with
  // proxies) which are local to tid have always to be
  // established, independently of where and what type the source node
  // is.
  if ( target->has_proxies() )
  {
    if ( source->has_proxies() )
    {
      return CONNECT;
    }
    else
    {
      return CONNECT_FROM_DEVICE;
    }
  }

  // Local receivers are all devices that collect data only from
  // thread-local nodes.
  if ( target->local_receiver() )
  {
    // Connections to nodes with one node per process (MUSIC proxies
    // or similar devices) have to be established by the thread of the
    // target if the source is on the local process even though the
    // source may be a proxy on tid.
    if ( target->one_node_per_process() )
    {
      if ( kernel().node_manager.is_local_node( source ) )
      {
        return CONNECT_TO_DEVICE;
      }
      else
      {
        return NO_CONNECTION;
      }
    }

    // Connections from nodes with proxies (neurons or devices with
    // proxies) to devices are only created if source is not a proxy
    // and source and target are both on thread tid
    const size_t source_thread = source->get_thread();
    const bool source_is_proxy = source->is_proxy();
    if ( source->has_proxies() and source_thread == tid and not source_is_proxy )
    {
      return CONNECT_TO_DEVICE;
    }

    // Connections from devices to devices are established only on the
    // vp that is suggested for the target node. In this case, we also
    // set the pointer to the source node on the target's thread.
    if ( not source->has_proxies() )
    {
      const size_t target_node_id = target->get_node_id();
      target_vp = kernel().vp_manager.node_id_to_vp( target_node_id );
      const bool target_vp_local = kernel().vp_manager.is_local_vp( target_vp );
      const size_t target_thread = kernel().vp_manager.vp_to_thread( target_vp );

      if ( target_vp_local and target_thread == tid )
      {
        const size_t source_node_id = source->get_node_id();
        source = kernel().node_manager.get_node_or_proxy( source_node_id, target_thread );
        return CONNECT_FROM_DEVICE;
      }
    }
  }

  // Globally receiving nodes (e.g. the volume transmitter) have to be
  // connected regardless of where the source is. However, we
  // currently prohibit connections from devices to global receivers.
  else
  {
    if ( source->has_proxies() )
    {
      target = kernel().node_manager.get_node_or_proxy( target->get_node_id(), tid );
      return CONNECT;
    }

    throw IllegalConnection( "We do not allow connection of a device to a global receiver at the moment." );
  }

  return NO_CONNECTION;
}

void
nest::ConnectionManager::set_stdp_eps( const double stdp_eps )
{
  if ( not( stdp_eps < Time::get_resolution().get_ms() ) )
  {
    throw KernelException(
      "The epsilon used for spike-time comparison in STDP must be less "
      "than the simulation resolution." );
  }
  else if ( stdp_eps < 0 )
  {
    throw KernelException(
      "The epsilon used for spike-time comparison in STDP must not be "
      "negative." );
  }
  else
  {
    stdp_eps_ = stdp_eps;

    std::ostringstream os;
    os << "Epsilon for spike-time comparison in STDP was set to "
       << std::setprecision( std::numeric_limits< long double >::digits10 ) << stdp_eps_ << ".";

    LOG( M_INFO, "ConnectionManager::set_stdp_eps", os.str() );
  }
}

// recv_buffer can not be a const reference as iterators used in
// secondary events must not be const
bool
nest::ConnectionManager::deliver_secondary_events( const size_t tid,
  const bool called_from_wfr_update,
  std::vector< unsigned int >& recv_buffer )
{
  const std::vector< ConnectorModel* >& cm = kernel().model_manager.get_connection_models( tid );
  const Time stamp =
    kernel().simulation_manager.get_slice_origin() + Time::step( 1 - kernel().connection_manager.get_min_delay() );
  const std::vector< std::vector< size_t > >& positions_tid = secondary_recv_buffer_pos_[ tid ];

  const synindex syn_id_end = positions_tid.size();
  for ( synindex syn_id = 0; syn_id < syn_id_end; ++syn_id )
  {
    const ConnectorModel& conn_model = kernel().model_manager.get_connection_model( syn_id );
    const bool supports_wfr = conn_model.has_property( ConnectionModelProperties::SUPPORTS_WFR );
    if ( not called_from_wfr_update or supports_wfr )
    {
      if ( positions_tid[ syn_id ].size() > 0 )
      {
        SecondaryEvent& prototype = kernel().model_manager.get_secondary_event_prototype( syn_id, tid );

        size_t lcid = 0;
        const size_t lcid_end = positions_tid[ syn_id ].size();
        while ( lcid < lcid_end )
        {
          std::vector< unsigned int >::iterator readpos = recv_buffer.begin() + positions_tid[ syn_id ][ lcid ];
          prototype << readpos;
          prototype.set_stamp( stamp );

          // send delivers event to all targets with the same source
          // and returns how many targets this event was delivered to
          lcid += connections_[ tid ][ syn_id ]->send( tid, lcid, cm, prototype );
        }
      }
    }
  }

  // Read waveform relaxation done marker from last position in every
  // chunk
  bool done = true;
  for ( size_t rank = 0; rank < kernel().mpi_manager.get_num_processes(); ++rank )
  {
    done =
      done and recv_buffer[ kernel().mpi_manager.get_done_marker_position_in_secondary_events_recv_buffer( rank ) ];
  }
  return done;
}

void
nest::ConnectionManager::compress_secondary_send_buffer_pos( const size_t tid )
{
  target_table_.compress_secondary_send_buffer_pos( tid );
}

void
nest::ConnectionManager::remove_disabled_connections( const size_t tid )
{
  std::vector< ConnectorBase* >& connectors = connections_[ tid ];

  for ( synindex syn_id = 0; syn_id < connectors.size(); ++syn_id )
  {
    if ( not connectors[ syn_id ] )
    {
      continue;
    }
    const size_t first_disabled_index = source_table_.remove_disabled_sources( tid, syn_id );

    if ( first_disabled_index != invalid_index )
    {
      connectors[ syn_id ]->remove_disabled_connections( first_disabled_index );
    }
  }
}

void
nest::ConnectionManager::resize_connections()
{
  kernel().vp_manager.assert_single_threaded();

  // Resize data structures for connections between neurons
  for ( size_t tid = 0; tid < kernel().vp_manager.get_num_threads(); ++tid )
  {
    connections_[ tid ].resize( kernel().model_manager.get_num_connection_models() );
    source_table_.resize_sources( tid );
  }

  // Resize data structures for connections between neurons and
  // devices
  target_table_devices_.resize_to_number_of_synapse_types();
}

void
nest::ConnectionManager::sync_has_primary_connections()
{
  has_primary_connections_ = kernel().mpi_manager.any_true( has_primary_connections_ );
}

void
nest::ConnectionManager::check_secondary_connections_exist()
{
  secondary_connections_exist_ = kernel().mpi_manager.any_true( secondary_connections_exist_ );
}

void
nest::ConnectionManager::set_connections_have_changed()
{
  assert( kernel().vp_manager.get_thread_id() == 0 );

  if ( get_connections_has_been_called_ )
  {
    std::string msg =
      "New connections created, connection descriptors previously obtained using 'GetConnections' are now invalid.";
    LOG( M_WARNING, "ConnectionManager", msg );
    // Reset the get_connections_has_been_called_ flag because we have updated connections.
    get_connections_has_been_called_ = false;
  }

  connections_have_changed_ = true;
}

void
nest::ConnectionManager::unset_connections_have_changed()
{
  connections_have_changed_ = false;
}


void
nest::ConnectionManager::collect_compressed_spike_data( const size_t tid )
{
  if ( use_compressed_spikes_ )
  {
    assert( sort_connections_by_source_ );

#pragma omp single
    {
      source_table_.resize_compressible_sources();
    } // of omp single; implicit barrier

    source_table_.collect_compressible_sources( tid );
#pragma omp barrier
#pragma omp single
    {
      FULL_LOGGING_ONLY( source_table_.dump_sources(); )
      FULL_LOGGING_ONLY( source_table_.dump_compressible_sources(); )

      source_table_.fill_compressed_spike_data( compressed_spike_data_ );

      FULL_LOGGING_ONLY( source_table_.dump_compressed_spike_data( compressed_spike_data_ ); )
    } // of omp single; implicit barrier
  }
}

bool
nest::ConnectionManager::fill_target_buffer( const size_t tid,
  const size_t rank_start,
  const size_t rank_end,
  std::vector< TargetData >& send_buffer_target_data,
  TargetSendBufferPosition& send_buffer_position )
{
  // At this point, NEST has at least one synapse type (because we can only get here at least
  // one connection has been created) and we know that iteration_state_ for each thread
  // contains a valid entry.
  const auto& csd_maps = source_table_.compressed_spike_data_map_;
  auto syn_id = iteration_state_.at( tid ).first;
  auto source_2_idx = iteration_state_.at( tid ).second;

  if ( syn_id >= csd_maps.size() )
  {
    return true; // this thread has previously written all its targets
  }

  do
  {
    const auto& conn_model = kernel().model_manager.get_connection_model( syn_id, tid );
    const bool is_primary = conn_model.has_property( ConnectionModelProperties::IS_PRIMARY );

    while ( source_2_idx != csd_maps.at( syn_id ).end() )
    {
      const auto source_gid = source_2_idx->first;
      const auto source_rank = kernel().mpi_manager.get_process_id_of_node_id( source_gid );
      if ( not( rank_start <= source_rank and source_rank < rank_end ) )
      {
        ++source_2_idx;
        continue;
      }

      FULL_LOGGING_ONLY( kernel().write_to_dump( String::compose( "FTB for s2i : r%1 t%2 syn %3 csdm_sz %4 gid %5",
        kernel().mpi_manager.get_rank(),
        tid,
        syn_id,
        csd_maps[ syn_id ].size(),
        source_gid ) ); )

      if ( send_buffer_position.is_chunk_filled( source_rank ) )
      {
        // When the we have filled the buffer space for one rank, we stop. If we continued for other ranks,
        // we would need to introduce "processed" markers to avoid multiple insertion (similar to base case).
        // Since sources should be evenly distributed, this should not matter very much.
        //
        // We store where we need to continue and stop iteration for now.
        iteration_state_.at( tid ) =
          std::pair< size_t, std::map< size_t, CSDMapEntry >::const_iterator >( syn_id, source_2_idx );

        FULL_LOGGING_ONLY( kernel().write_to_dump( String::compose( "chunk full : r%1 t%2 src_rank %3 syn %4 s2i.1 %5 ",
          kernel().mpi_manager.get_rank(),
          tid,
          source_rank,
          syn_id,
          source_2_idx->first ) ); )

        return false; // there is data left to communicate
      }

      TargetData next_target_data;
      next_target_data.set_is_primary( is_primary );
      next_target_data.reset_marker();
      next_target_data.set_source_tid(
        kernel().vp_manager.vp_to_thread( kernel().vp_manager.node_id_to_vp( source_gid ) ) );
      next_target_data.set_source_lid( kernel().vp_manager.node_id_to_lid( source_gid ) );

      if ( is_primary )
      {
        TargetDataFields& target_fields = next_target_data.target_data;
        target_fields.set_syn_id( syn_id );
        target_fields.set_tid( 0 ); // meaningless, use 0 as fill
        target_fields.set_lcid( source_2_idx->second.get_source_index() );
      }
      else
      {
        const auto target_thread = source_2_idx->second.get_target_thread();
        const SpikeData& conn_info =
          compressed_spike_data_[ syn_id ][ source_2_idx->second.get_source_index() ][ target_thread ];
        assert( target_thread == static_cast< unsigned long >( conn_info.get_tid() ) );
        const size_t relative_recv_buffer_pos =
          get_secondary_recv_buffer_position( target_thread, syn_id, conn_info.get_lcid() )
          - kernel().mpi_manager.get_recv_displacement_secondary_events_in_int( source_rank );

        SecondaryTargetDataFields& secondary_fields = next_target_data.secondary_data;
        secondary_fields.set_recv_buffer_pos( relative_recv_buffer_pos );
        secondary_fields.set_syn_id( syn_id );
      }

      FULL_LOGGING_ONLY( kernel().write_to_dump( String::compose( "writing : r%1 t%2 src_rank %3 src_gid %4 ",
        kernel().mpi_manager.get_rank(),
        tid,
        source_rank,
        source_gid ) ); )

      send_buffer_target_data.at( send_buffer_position.idx( source_rank ) ) = next_target_data;
      send_buffer_position.increase( source_rank );

      ++source_2_idx;
    } // end while

    ++syn_id;
    if ( syn_id < csd_maps.size() )
    {
      source_2_idx = csd_maps.at( syn_id ).begin();
    }
  } while ( syn_id < csd_maps.size() );

  // Store iteration state for this thread. If we get here, ther is nothing more to do for
  // this thread so we store a non-existing syn_id with a meaningless iterator to inform that
  // this thread has nothing to do in the next round.
  iteration_state_.at( tid ) =
    std::pair< size_t, std::map< size_t, CSDMapEntry >::const_iterator >( syn_id, source_2_idx );

  FULL_LOGGING_ONLY( kernel().write_to_dump(
    String::compose( "fill done : r%1 t%2 syn %3", kernel().mpi_manager.get_rank(), tid, syn_id ) ); )

  // Mark end of data for this round
  for ( size_t rank = rank_start; rank < rank_end; ++rank )
  {
    if ( send_buffer_position.idx( rank ) > send_buffer_position.begin( rank ) )
    {
      send_buffer_target_data.at( send_buffer_position.idx( rank ) - 1 ).set_end_marker();
    }
    else
    {
      send_buffer_target_data.at( send_buffer_position.begin( rank ) ).set_invalid_marker();
    }
  }

  // If we get here, this thread has written everything.
  return true;
}

void
nest::ConnectionManager::initialize_iteration_state()
{
  const size_t num_threads = kernel().vp_manager.get_num_threads();
  iteration_state_.clear();
  iteration_state_.reserve( num_threads );

  // This method only runs if at least one connection has been created,
  // so we must have at least one synapse model and we can start iteration
  // at the beginning of its compressed spike data map.
  auto begin = source_table_.compressed_spike_data_map_.at( 0 ).cbegin();
  for ( size_t t = 0; t < num_threads; ++t )
  {
    iteration_state_.push_back( std::pair< size_t, std::map< size_t, CSDMapEntry >::const_iterator >( 0, begin ) );
  }
}<|MERGE_RESOLUTION|>--- conflicted
+++ resolved
@@ -1349,15 +1349,6 @@
   // has its own data structures, we need to count connections on every
   // thread separately to compute the total number of sources.
   size_t num_target_data = 0;
-<<<<<<< HEAD
-
-  // TODO:
-  // This heuristic is probably wrong. It certainly needs modification for
-  // handling compressed spikes. But it is only for estimating an initial
-  // size, code should work fine also if the initial buffer size is too
-  // small or too large.
-=======
->>>>>>> 1a5838eb
   for ( size_t tid = 0; tid < kernel().vp_manager.get_num_threads(); ++tid )
   {
     num_target_data += get_num_target_data( tid );
