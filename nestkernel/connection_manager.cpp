/*
 *  connection_manager.cpp
 *
 *  This file is part of NEST.
 *
 *  Copyright (C) 2004 The NEST Initiative
 *
 *  NEST is free software: you can redistribute it and/or modify
 *  it under the terms of the GNU General Public License as published by
 *  the Free Software Foundation, either version 2 of the License, or
 *  (at your option) any later version.
 *
 *  NEST is distributed in the hope that it will be useful,
 *  but WITHOUT ANY WARRANTY; without even the implied warranty of
 *  MERCHANTABILITY or FITNESS FOR A PARTICULAR PURPOSE.  See the
 *  GNU General Public License for more details.
 *
 *  You should have received a copy of the GNU General Public License
 *  along with NEST.  If not, see <http://www.gnu.org/licenses/>.
 *
 */

#include "connection_manager.h"

// Generated includes:
#include "config.h"

// C++ includes:
#include <cassert>
#include <cmath>
#include <set>
#include <algorithm>
#include <vector>

// Includes from libnestutil:
#include "compose.hpp"
#include "logging.h"

// Includes from nestkernel:
#include "conn_builder.h"
#include "conn_builder_factory.h"
#include "connection_label.h"
#include "connector_base.h"
#include "connector_model.h"
#include "delay_checker.h"
#include "exceptions.h"
#include "kernel_manager.h"
#include "mpi_manager_impl.h"
#include "nest_names.h"
#include "node.h"
#include "nodelist.h"
#include "subnet.h"
#include "target_table_devices_impl.h"
#include "vp_manager_impl.h"

// Includes from sli:
#include "dictutils.h"
#include "sliexceptions.h"
#include "token.h"
#include "tokenutils.h"

nest::ConnectionManager::ConnectionManager()
  : connruledict_( new Dictionary() )
  , connbuilder_factories_()
  , min_delay_( 1 )
  , max_delay_( 1 )
  , keep_source_table_( true )
  , have_connections_changed_( true )
  , sort_connections_by_source_( true )
  , has_primary_connections_( false )
  , secondary_connections_exist_( false )
{
}

nest::ConnectionManager::~ConnectionManager()
{
  // Memory leak on purpose!
  // The ConnectionManager is deleted, when the network is deleted, and
  // this happens only, when main() is finished and we give the allocated memory
  // back to the system anyway. Hence, why bother cleaning up our highly
  // scattered connection infrastructure? They do not have any open files, which
  // need to be closed or similar.
  // source_table_.finalize();
  // delete_connections_5g_();
}

void
nest::ConnectionManager::initialize()
{
  const thread num_threads = kernel().vp_manager.get_num_threads();
  connections_5g_.resize( num_threads, NULL );
  secondary_recv_buffer_pos_.resize( num_threads, NULL );

#pragma omp parallel
  {
    const thread tid = kernel().vp_manager.get_thread_id();
    connections_5g_[ tid ] = new std::vector< ConnectorBase* >( kernel().model_manager.get_num_synapse_prototypes() );
    secondary_recv_buffer_pos_[ tid ] =
      new std::vector< std::vector< size_t >* >();
  } // of omp parallel

  source_table_.initialize();
  target_table_.initialize();
  target_table_devices_.initialize();

  std::vector< DelayChecker > tmp2( kernel().vp_manager.get_num_threads() );
  delay_checkers_.swap( tmp2 );

  std::vector< std::vector< size_t > > tmp3(
    kernel().vp_manager.get_num_threads(), std::vector< size_t >() );
  num_connections_.swap( tmp3 );

  // The following line is executed by all processes, no need to communicate
  // this change in delays.
  min_delay_ = max_delay_ = 1;
}

void
nest::ConnectionManager::finalize()
{
  source_table_.finalize();
  target_table_.finalize();
  target_table_devices_.finalize();
  delete_connections_5g_();
  
  delete_secondary_recv_buffer_pos();
}

void
nest::ConnectionManager::delete_secondary_recv_buffer_pos()
{
  for ( std::vector< std::vector< std::vector< size_t >* >* >::iterator it =
          secondary_recv_buffer_pos_.begin();
        it != secondary_recv_buffer_pos_.end();
        ++it )
  {
    for (
      std::vector< std::vector< size_t >* >::iterator iit = ( *it )->begin();
      iit != ( *it )->end();
      ++iit )
    {
      delete *iit;
    }
    delete *it;
  }
}
	
void
nest::ConnectionManager::set_status( const DictionaryDatum& d )
{
  for ( size_t i = 0; i < delay_checkers_.size(); ++i )
  {
    delay_checkers_[ i ].set_status( d );
  }

  updateValue< bool >( d, names::keep_source_table, keep_source_table_ );
  if ( not keep_source_table_
    and kernel().sp_manager.is_structural_plasticity_enabled() )
  {  // synapses from neurons to neurons and from neurons to globally
  // receiving devices

    throw KernelException(
      "If structural plasticity is enabled, keep_source_table can not be set to false." );
  }

  updateValue< bool >( d, names::sort_connections_by_source, sort_connections_by_source_ );
  if ( not sort_connections_by_source_
    and kernel().sp_manager.is_structural_plasticity_enabled() )
  {
    throw KernelException(
      "If structural plasticity is enabled, sort_connections_by_source can not be set to false." );
  }
}

nest::DelayChecker&
nest::ConnectionManager::get_delay_checker()
{
  return delay_checkers_[ kernel().vp_manager.get_thread_id() ];
}

void
nest::ConnectionManager::get_status( DictionaryDatum& dict )
{
  update_delay_extrema_();
  def< double >( dict, names::min_delay, Time( Time::step( min_delay_ ) ).get_ms() );
  def< double >( dict, names::max_delay, Time( Time::step( max_delay_ ) ).get_ms() );

  const size_t n = get_num_connections();
  def< long >( dict, names::num_connections, n );
  def< bool >( dict, names::keep_source_table, keep_source_table_ );
  def< bool >( dict, names::sort_connections_by_source, sort_connections_by_source_ );
}

DictionaryDatum nest::ConnectionManager::get_synapse_status(
  const index source_gid,
  const index target_gid,
  const thread tid,
  const synindex syn_id,
  const index lcid ) const
{
  kernel().model_manager.assert_valid_syn_id( syn_id );

  DictionaryDatum dict( new Dictionary );
  ( *dict )[ names::source ] = source_gid;
  ( *dict )[ names::synapse_model ] = LiteralDatum(
    kernel().model_manager.get_synapse_prototype( syn_id ).get_name() );

  const Node* source = kernel().node_manager.get_node( source_gid, tid );
  const Node* target = kernel().node_manager.get_node( target_gid, tid );

  // synapses from neurons to neurons and from neurons to globally
  // receiving devices
  if ( ( source->has_proxies() and target->has_proxies() and ( *connections_5g_[ tid ] )[ syn_id ] != NULL )
         or ( ( source->has_proxies() and not target->has_proxies() and not target->local_receiver() and ( *connections_5g_[ tid ] )[ syn_id ] != NULL ) ) )
  {
    ( *connections_5g_[ tid ] )[ syn_id ]->get_synapse_status( tid, lcid, dict );
  }
  else if ( source->has_proxies() and not target->has_proxies() and target->local_receiver() )
  {
    target_table_devices_.get_synapse_status_to_device(
      tid, source_gid, syn_id, dict, lcid );
  }
  else if ( not source->has_proxies() )
  {
    const index ldid = source->get_local_device_id();
    target_table_devices_.get_synapse_status_from_device(
      tid, ldid, syn_id, dict, lcid );
  }
  else
  {
    assert( false );
  }

  return dict;
}

void
nest::ConnectionManager::set_synapse_status( const index source_gid,
  const index target_gid,
  const thread tid,
  const synindex syn_id,
  const index lcid,
  const DictionaryDatum& dict )
{
  kernel().model_manager.assert_valid_syn_id( syn_id );

  const Node* source = kernel().node_manager.get_node( source_gid, tid );
  const Node* target = kernel().node_manager.get_node( target_gid, tid );

  try
  {
    // synapses from neurons to neurons and from neurons to globally
    // receiving devices
    if ( ( source->has_proxies() and target->has_proxies() and ( *connections_5g_[ tid ] )[ syn_id ] != NULL )
         or ( ( source->has_proxies() and not target->has_proxies() and not target->local_receiver() and ( *connections_5g_[ tid ] )[ syn_id ] != NULL ) ) )
    {
      ( *connections_5g_[ tid ] )[ syn_id ]->set_synapse_status(
	  lcid, dict, kernel().model_manager.get_synapse_prototype( syn_id, tid ) );
    }
    else if ( source->has_proxies() and not target->has_proxies() and target->local_receiver() )
    {
      target_table_devices_.set_synapse_status_to_device( tid,
        source_gid,
        syn_id,
        kernel().model_manager.get_synapse_prototype( syn_id, tid ),
        dict,
        lcid );
    }
    else if ( not source->has_proxies() )
    {
      const index ldid = source->get_local_device_id();
      target_table_devices_.set_synapse_status_from_device( tid,
        ldid,
        syn_id,
        kernel().model_manager.get_synapse_prototype( syn_id, tid ),
        dict,
        lcid );
    }
    else
    {
      assert( false );
    }
  }
  catch ( BadProperty& e )
  {
    throw BadProperty( String::compose(
      "Setting status of '%1' connecting from GID %2 to GID %3 via port %4: %5",
      kernel().model_manager.get_synapse_prototype( syn_id, tid ).get_name(),
      source_gid,
      target_gid,
      lcid,
      e.message() ) );
  }
}

void
nest::ConnectionManager::delete_connections_5g_()
{
  for ( std::vector< std::vector< ConnectorBase* >* >::iterator it = connections_5g_.begin();
        it != connections_5g_.end();
        ++it )
  {
    for ( std::vector< ConnectorBase* >::iterator iit =  ( *it )->begin();
          iit != ( *it )->end();
          ++iit )
      {
        delete *iit;
      }
    delete *it;
  }
  connections_5g_.clear();
}

const nest::Time
nest::ConnectionManager::get_min_delay_time_() const
{
  Time min_delay = Time::pos_inf();

  std::vector< DelayChecker >::const_iterator it;
  for ( it = delay_checkers_.begin(); it != delay_checkers_.end(); ++it )
  {
    min_delay = std::min( min_delay, it->get_min_delay() );
  }

  return min_delay;
}

const nest::Time
nest::ConnectionManager::get_max_delay_time_() const
{
  Time max_delay = Time::get_resolution();

  std::vector< DelayChecker >::const_iterator it;
  for ( it = delay_checkers_.begin(); it != delay_checkers_.end(); ++it )
  {
    max_delay = std::max( max_delay, it->get_max_delay() );
  }

  return max_delay;
}

bool
nest::ConnectionManager::get_user_set_delay_extrema() const
{
  bool user_set_delay_extrema = false;

  std::vector< DelayChecker >::const_iterator it;
  for ( it = delay_checkers_.begin(); it != delay_checkers_.end(); ++it )
  {
    user_set_delay_extrema |= it->get_user_set_delay_extrema();
  }

  return user_set_delay_extrema;
}

nest::ConnBuilder*
nest::ConnectionManager::get_conn_builder( const std::string& name,
  const GIDCollection& sources,
  const GIDCollection& targets,
  const DictionaryDatum& conn_spec,
  const DictionaryDatum& syn_spec )
{
  const size_t rule_id = connruledict_->lookup( name );
  return connbuilder_factories_.at( rule_id )->create(
    sources, targets, conn_spec, syn_spec );
}

void
nest::ConnectionManager::calibrate( const TimeConverter& tc )
{
  for ( thread tid = 0; tid < kernel().vp_manager.get_num_threads(); ++tid )
  {
    delay_checkers_[ tid ].calibrate( tc );
  }
}

void
nest::ConnectionManager::connect( const GIDCollection& sources,
  const GIDCollection& targets,
  const DictionaryDatum& conn_spec,
  const DictionaryDatum& syn_spec )
{
  have_connections_changed_ = true;

  conn_spec->clear_access_flags();
  syn_spec->clear_access_flags();

  if ( !conn_spec->known( names::rule ) )
  {
    throw BadProperty( "Connectivity spec must contain connectivity rule." );
  }
  const Name rule_name =
    static_cast< const std::string >( ( *conn_spec )[ names::rule ] );

  if ( !connruledict_->known( rule_name ) )
  {
    throw BadProperty(
      String::compose( "Unknown connectivity rule: %1", rule_name ) );
  }

  const long rule_id = ( *connruledict_ )[ rule_name ];

  ConnBuilder* cb = connbuilder_factories_.at( rule_id )->create(
    sources, targets, conn_spec, syn_spec );
  assert( cb != 0 );

  // at this point, all entries in conn_spec and syn_spec have been checked
  ALL_ENTRIES_ACCESSED(
    *conn_spec, "Connect", "Unread dictionary entries in conn_spec: " );
  ALL_ENTRIES_ACCESSED(
    *syn_spec, "Connect", "Unread dictionary entries in syn_spec: " );

  cb->connect();
  delete cb;
}

void
nest::ConnectionManager::update_delay_extrema_()
{
  min_delay_ = get_min_delay_time_().get_steps();
  max_delay_ = get_max_delay_time_().get_steps();

  if ( not get_user_set_delay_extrema() )
  {
    // If no min/max_delay is set explicitly (SetKernelStatus), then the default
    // delay used by the SPBuilders have to be respected for the min/max_delay.
    min_delay_ =
      std::min( min_delay_, kernel().sp_manager.builder_min_delay() );
    max_delay_ =
      std::max( max_delay_, kernel().sp_manager.builder_max_delay() );
  }

  if ( kernel().mpi_manager.get_num_processes() > 1 )
  {
    std::vector< delay > min_delays( kernel().mpi_manager.get_num_processes() );
    min_delays[ kernel().mpi_manager.get_rank() ] = min_delay_;
    kernel().mpi_manager.communicate( min_delays );
    min_delay_ = *std::min_element( min_delays.begin(), min_delays.end() );

    std::vector< delay > max_delays( kernel().mpi_manager.get_num_processes() );
    max_delays[ kernel().mpi_manager.get_rank() ] = max_delay_;
    kernel().mpi_manager.communicate( max_delays );
    max_delay_ = *std::max_element( max_delays.begin(), max_delays.end() );
  }

  if ( min_delay_ == Time::pos_inf().get_steps() )
  {
    min_delay_ = Time::get_resolution().get_steps();
  }
}

//TODO@5g: check why pointers and references are mixed and which can be consts -> Jakob
//TODO@5g: compare to other connect function -> same logic? -> Jakob
// gid node thread syn_id dict delay weight
void
nest::ConnectionManager::connect( const index sgid,
  Node* target,
  thread target_thread,
  const synindex syn_id,
  const DictionaryDatum& params,
  const double delay,
  const double weight )
{
  kernel().model_manager.assert_valid_syn_id( syn_id );

  have_connections_changed_ = true;

  Node* const source = kernel().node_manager.get_node( sgid, target_thread );
  const thread tid = kernel().vp_manager.get_thread_id();

  // normal nodes and devices with proxies -> normal nodes and devices with
  // proxies
  if ( source->has_proxies() and target->has_proxies() )
  {
    connect_( *source, *target, sgid, target_thread, syn_id, params, delay, weight );
  }
  // normal nodes and devices with proxies -> normal devices
  else if ( source->has_proxies() and not target->has_proxies() and target->local_receiver() )
  {
    // make sure source is on this MPI rank and on this thread
    //TODO@5g: make sure this logic is correct -> Jakob
    if ( source->is_proxy() or ( not source->is_proxy() and source->get_thread() != tid ) )
    {
      return;
    }

    connect_to_device_(
      *source, *target, sgid, target_thread, syn_id, params, delay, weight );
  }
  // normal devices -> normal nodes and devices with proxies
  else if ( not source->has_proxies() and target->has_proxies() )
  {
    connect_from_device_(
      *source, *target, target_thread, syn_id, params, delay, weight );
  }
  // normal devices -> normal devices
  else if ( not source->has_proxies() and not target->has_proxies() )
  {
    // create connection only on suggested thread of target
    const thread tid = kernel().vp_manager.get_thread_id();
    const thread suggested_thread = kernel().vp_manager.vp_to_thread(
      kernel().vp_manager.suggest_vp( target->get_gid() ) );
    if ( suggested_thread == tid )
    {
      connect_from_device_(
        *source, *target, suggested_thread, syn_id, params, delay, weight );
    }
  }
  // globally receiving devices
  // e.g., volume transmitter
  else if ( not target->has_proxies() and not target->local_receiver() )
  {
    // we do not allow to connect a device to a global receiver at the moment
    if ( not source->has_proxies() )
    {
      return;
    }
    target = kernel().node_manager.get_node( target->get_gid(), tid );
    connect_( *source, *target, sgid, tid, syn_id, params, delay, weight );
  }
  else
  {
    assert( false );
  }
}

// gid gid dict
bool
nest::ConnectionManager::connect( const index sgid,
  const index tgid,
  const DictionaryDatum& params,
  const synindex syn_id )
{
  kernel().model_manager.assert_valid_syn_id( syn_id );

  have_connections_changed_ = true;

  const thread tid = kernel().vp_manager.get_thread_id();

  if ( not kernel().node_manager.is_local_gid( tgid ) )
  {
    return false;
  }

  // TODO@5g: could be const? -> Jakob
  Node* target = kernel().node_manager.get_node( tgid, tid );
  thread target_thread = target->get_thread();
  Node* source = kernel().node_manager.get_node( sgid, target_thread );

  // normal nodes and devices with proxies -> normal nodes and devices with
  // proxies
  if ( source->has_proxies() and target->has_proxies() )
  {
    connect_( *source, *target, sgid, target_thread, syn_id, params );
  }
  // normal nodes and devices with proxies -> normal devices
  else if ( source->has_proxies() and not target->has_proxies() and target->local_receiver() )
  {
    // make sure source is on this MPI rank
    if ( source->is_proxy() or ( not source->is_proxy() and source->get_thread() != tid ) )
    {
      return false;
    }

    connect_to_device_( *source, *target, sgid, target_thread, syn_id, params );
  }
  // normal devices -> normal nodes and devices with proxies
  else if ( not source->has_proxies() and target->has_proxies() )
  {
    connect_from_device_( *source, *target, target_thread, syn_id, params );
  }
  // normal devices -> normal devices
  else if ( not source->has_proxies() and not target->has_proxies() )
  {
    // create connection only on suggested thread of target
    target_thread = kernel().vp_manager.vp_to_thread(
      kernel().vp_manager.suggest_vp( target->get_gid() ) );
    if ( target_thread == tid )
    {
      connect_from_device_(
        *source, *target, target_thread, syn_id, params );
    }
  }
  // globally receiving devices
  // e.g., volume transmitter
  else if ( not target->has_proxies() and not target->local_receiver() )
  {
    // we do not allow to connect a device to a global receiver at the moment
    if ( not source->has_proxies() )
    {
      return false;
    }
    target = kernel().node_manager.get_node( tgid, tid );
    connect_( *source, *target, sgid, tid, syn_id, params );
  }
  else
  {
    assert( false );
  }

  // We did not exit prematurely due to proxies, so we have connected.
  return true;
}

void
nest::ConnectionManager::connect_( Node& s,
  Node& r,
  const index s_gid,
  const thread tid,
  const synindex syn_id,
  const DictionaryDatum& params,
  const double delay,
  const double weight )
{
  const bool is_primary = kernel().model_manager.get_synapse_prototype( syn_id, tid ).is_primary();

  kernel()
    .model_manager.get_synapse_prototype( syn_id, tid )
    .add_connection_5g( s, r, connections_5g_[ tid ], syn_id, params, delay, weight );
  source_table_.add_source( tid,
    syn_id,
    s_gid,
    is_primary );

  if ( num_connections_[ tid ].size() <= syn_id )
  {
    num_connections_[ tid ].resize( syn_id + 1 );
  }
  ++num_connections_[ tid ][ syn_id ];

  if ( is_primary )
  {
    has_primary_connections_ = true;
  }
  else
  {
    secondary_connections_exist_ = true;
  }
}

void
nest::ConnectionManager::connect_to_device_( Node& s,
  Node& r,
  const index s_gid,
  const thread tid,
  const synindex syn_id,
  const DictionaryDatum& params,
  const double delay,
  const double weight )
{
  // create entries in connection structure for connections to devices
  target_table_devices_.add_connection_to_device(
    s, r, s_gid, tid, syn_id, params, delay, weight );

  if ( num_connections_[ tid ].size() <= syn_id )
  {
    num_connections_[ tid ].resize( syn_id + 1 );
  }
  ++num_connections_[ tid ][ syn_id ];
}

void
nest::ConnectionManager::connect_from_device_( Node& s,
  Node& r,
  const thread tid,
  const synindex syn_id,
  const DictionaryDatum& params,
  const double delay,
  const double weight )
{
  // create entries in connections vector of devices
  target_table_devices_.add_connection_from_device(
    s, r, tid, syn_id, params, delay, weight );

  if ( num_connections_[ tid ].size() <= syn_id )
  {
    num_connections_[ tid ].resize( syn_id + 1 );
  }
  ++num_connections_[ tid ][ syn_id ];
}

nest::index
nest::ConnectionManager::find_connection_sorted( const thread tid,
  const synindex syn_id,
  const index sgid,
  const index tgid )
{
  // lcid will hold the position of the /first/ connection from node
  // sgid to any local node or be invalid
  index lcid = source_table_.find_first_source( tid, syn_id, sgid );
  if ( lcid == invalid_index )
  {
    return invalid_index;
  }

  // lcid will hold the position of the /first/ connection from node
  // sgid to node tgid or be invalid
  lcid =
    ( *( *connections_5g_[ tid ] )[ syn_id ] ).find_first_target( tid, lcid, tgid );
  if ( lcid != invalid_index )
  {
    return lcid;
  }

  return invalid_index;
}

nest::index
nest::ConnectionManager::find_connection_unsorted( const thread tid,
  const synindex syn_id,
  const index sgid,
  const index tgid )
{
  std::vector< index > matching_lcids;

  source_table_.find_all_sources_unsorted( tid, sgid, syn_id, matching_lcids );
  if ( matching_lcids.size() > 0 )
  {
    const index lcid =
      ( *( *connections_5g_[ tid ] )[ syn_id ] )
      .find_matching_target( tid, matching_lcids, tgid );
    if ( lcid != invalid_index )
    {
      return lcid;
    }
  }

  return invalid_index;
}

void
nest::ConnectionManager::disconnect_5g( const thread tid,
  const synindex syn_id,
  const index sgid,
  const index tgid )
{
  have_connections_changed_ = true;

  assert( syn_id != invalid_synindex );

  index lcid = find_connection_sorted( tid, syn_id, sgid, tgid );
  if ( lcid == invalid_index )
  {
    lcid = find_connection_unsorted( tid, syn_id, sgid, tgid );
  }

  if ( lcid == invalid_index ) // this function should only be called
                               // with a valid connection
  {
    throw InexistentConnection();
  }

  ( *( *connections_5g_[ tid ] )[ syn_id ] ).disable_connection( lcid );
  source_table_.disable_connection( tid, syn_id, lcid );

  --num_connections_[ tid ][ syn_id ];
}

void
nest::ConnectionManager::data_connect_single( const index source_id,
  DictionaryDatum params,
  const index syn_id )
{
  // We extract the parameters from the dictionary explicitly since getValue()
  // for DoubleVectorDatum
  // copies the data into an array, from which the data must then be copied once
  // more.
  Dictionary::iterator di_s, di_t;

  // To save time, we first create the parameter dictionary for connect(), then
  // we copy
  // all keys from the original dictionary into the parameter dictionary.
  // We can the later use iterators to change the values inside the parameter
  // dictionary,
  // rather than using the lookup operator.
  // We also do the parameter checking here so that we can later use unsafe
  // operations.
  for ( di_s = ( *params ).begin(); di_s != ( *params ).end(); ++di_s )
  {
    DoubleVectorDatum const* tmp =
      dynamic_cast< DoubleVectorDatum* >( di_s->second.datum() );
    IntVectorDatum const* tmpint =
      dynamic_cast< IntVectorDatum* >( di_s->second.datum() );
    ArrayDatum* ad = dynamic_cast< ArrayDatum* >( di_s->second.datum() );
    if ( tmp == 0 )
    {

      std::string msg = String::compose(
        "Parameter '%1' must be a DoubleVectorArray or numpy.array. ",
        di_s->first.toString() );
      LOG( M_DEBUG, "DataConnect", msg );
      LOG( M_DEBUG,
        "DataConnect",
        "Trying to convert, but this takes time." );

      if ( tmpint )
      {
        std::vector< double >* data =
          new std::vector< double >( ( *tmpint )->begin(), ( *tmpint )->end() );
        DoubleVectorDatum* dvd = new DoubleVectorDatum( data );
        di_s->second = dvd;
      }
      else if ( ad )
      {
        std::vector< double >* data = new std::vector< double >;
        ad->toVector( *data );
        DoubleVectorDatum* dvd = new DoubleVectorDatum( data );
        di_s->second = dvd;
      }
      else
      {
        throw TypeMismatch( DoubleVectorDatum().gettypename().toString()
            + " or " + ArrayDatum().gettypename().toString(),
          di_s->second.datum()->gettypename().toString() );
      }
    }
  }

  const Token target_t = params->lookup2( names::target );
  DoubleVectorDatum const* ptarget_ids =
    static_cast< DoubleVectorDatum* >( target_t.datum() );
  const std::vector< double >& target_ids( **ptarget_ids );

  // Only to check consistent
  const Token weight_t = params->lookup2( names::weight );
  DoubleVectorDatum const* pweights =
    static_cast< DoubleVectorDatum* >( weight_t.datum() );

  const Token delay_t = params->lookup2( names::delay );
  DoubleVectorDatum const* pdelays =
    static_cast< DoubleVectorDatum* >( delay_t.datum() );


  bool complete_wd_lists = ( ( *ptarget_ids )->size() == ( *pweights )->size()
    and ( *pweights )->size() == ( *pdelays )->size() );
  // check if we have consistent lists for weights and delays
  if ( not complete_wd_lists )
  {
    LOG( M_ERROR,
      "DataConnect",
      "All lists in the parameter dictionary must be of equal size." );
    throw DimensionMismatch();
  }

  Node* source = kernel().node_manager.get_node( source_id );

  Subnet* source_comp = dynamic_cast< Subnet* >( source );
  if ( source_comp != 0 )
  {
    LOG(
      M_INFO, "DataConnect", "Source ID is a subnet; I will iterate it." );

    // collect all leaves in source subnet, then data-connect each leaf
    LocalLeafList local_sources( *source_comp );
    std::vector< MPIManager::NodeAddressingData > global_sources;
    kernel().mpi_manager.communicate( local_sources, global_sources );
    for ( std::vector< MPIManager::NodeAddressingData >::iterator src =
            global_sources.begin();
          src != global_sources.end();
          ++src )
    {
      data_connect_single( src->get_gid(), params, syn_id );
    }

    return;
  }

#pragma omp parallel private( di_s )
  {
    thread tid = kernel().vp_manager.get_thread_id();
    DictionaryDatum par_i( new Dictionary() );

    size_t n_targets = target_ids.size();
    for ( index i = 0; i < n_targets; ++i )
    {
      Node* target = 0;
      try
      {
        target = kernel().node_manager.get_node( target_ids[ i ], tid );
      }
      catch ( UnknownNode& e )
      {
        std::string msg = String::compose(
          "Target with ID %1 does not exist. "
          "The connection will be ignored.",
          target_ids[ i ] );
        if ( !e.message().empty() )
        {
          msg += "\nDetails: " + e.message();
        }
        LOG( M_WARNING, "DataConnect", msg.c_str() );
        continue;
      }

      if ( target->get_thread() != tid )
      {
        continue;
      }

      // here we fill a parameter dictionary with the values of the current loop
      // index.
      for ( di_s = ( *params ).begin(); di_s != ( *params ).end(); ++di_s )
      {
        DoubleVectorDatum const* tmp =
          static_cast< DoubleVectorDatum* >( di_s->second.datum() );
        const std::vector< double >& tmpvec = **tmp;
        par_i->insert( di_s->first, Token( new DoubleDatum( tmpvec[ i ] ) ) );
      }

      try
      {
        connect( source_id, target_ids[ i ], par_i, syn_id );
      }
      catch ( UnexpectedEvent& e )
      {
        std::string msg = String::compose(
          "Target with ID %1 does not support the connection. "
          "The connection will be ignored.",
          target_ids[ i ] );
        if ( !e.message().empty() )
        {
          msg += "\nDetails: " + e.message();
        }
        LOG( M_WARNING, "DataConnect", msg.c_str() );
        continue;
      }
      catch ( IllegalConnection& e )
      {
        std::string msg = String::compose(
          "Target with ID %1 does not support the connection. "
          "The connection will be ignored.",
          target_ids[ i ] );
        if ( !e.message().empty() )
        {
          msg += "\nDetails: " + e.message();
        }
        LOG( M_WARNING, "DataConnect", msg.c_str() );
        continue;
      }
      catch ( UnknownReceptorType& e )
      {
        std::string msg = String::compose(
          "In Connection from global source ID %1 to target ID %2: "
          "Target does not support requested receptor type. "
          "The connection will be ignored",
          source_id,
          target_ids[ i ] );
        if ( !e.message().empty() )
        {
          msg += "\nDetails: " + e.message();
        }
        LOG( M_WARNING, "DataConnect", msg.c_str() );
        continue;
      }
    }
  }
}

/**
 * Connect, using a dictionary with arrays.
 * The connection rule is based on the details of the dictionary entries source
 * and target.
 * If source and target are both either a GID or a list of GIDs with equal size,
 * then source and target are connected one-to-one.
 * If source is a gid and target is a list of GIDs then the sources is
 * connected to all targets.
 * If source is a list of GIDs and target is a GID, then all sources are
 * connected to the target.
 * At this stage, the task of connect is to separate the dictionary into one
 * for each thread and then to forward the connect call to the connectors who
 * can then deal with the details of the connection.
 *
 * @note This method is used only by DataConnect.
 */
bool
nest::ConnectionManager::data_connect_connectome( const ArrayDatum& connectome )
{
  for ( Token* ct = connectome.begin(); ct != connectome.end(); ++ct )
  {
    DictionaryDatum cd = getValue< DictionaryDatum >( *ct );
    index target_gid = static_cast< size_t >( ( *cd )[ names::target ] );
    Node* target_node = kernel().node_manager.get_node( target_gid );
    size_t thr = target_node->get_thread();

    size_t syn_id = 0;
    index source_gid = ( *cd )[ names::source ];

    Token synmodel = cd->lookup( names::synapse_model );
    if ( not synmodel.empty() )
    {
      std::string synmodel_name = getValue< std::string >( synmodel );
      synmodel =
        kernel().model_manager.get_synapsedict()->lookup( synmodel_name );
      if ( not synmodel.empty() )
      {
        syn_id = static_cast< size_t >( synmodel );
      }
      else
      {
        throw UnknownModelName( synmodel_name );
      }
    }
    Node* source_node = kernel().node_manager.get_node( source_gid );
    connect_( *source_node, *target_node, source_gid, thr, syn_id, cd );
  }
  return true;
}


void
nest::ConnectionManager::trigger_update_weight( const long vt_id,
  const std::vector< spikecounter >& dopa_spikes,
  const double t_trig )
{
  const thread tid = kernel().vp_manager.get_thread_id();

  for ( std::vector< ConnectorBase* >::iterator it = ( *connections_5g_[ tid ] ).begin();
        it != ( *connections_5g_[ tid ] ).end(); ++it )
  {
    if ( *it != NULL )
    {
      ( *it )->trigger_update_weight( vt_id,
        tid,
        dopa_spikes,
        t_trig,
        kernel().model_manager.get_synapse_prototypes( tid ) );
    }
  }
}

size_t
nest::ConnectionManager::get_num_target_data( const thread tid ) const
{
  size_t num_connections = 0;
  for ( synindex syn_id = 0; syn_id < ( *connections_5g_[ tid ] ).size(); ++syn_id )
  {
    if ( ( *connections_5g_[ tid ] )[ syn_id ] != NULL )
    {
      num_connections += source_table_.num_unique_sources( tid, syn_id );
    }
  }
  return num_connections;
}

size_t
nest::ConnectionManager::get_num_connections() const
{
  size_t num_connections = 0;
  for ( index t = 0; t < num_connections_.size(); ++t )
  {
    for ( index s = 0; s < num_connections_[ t ].size(); ++s )
    {
      num_connections += num_connections_[ t ][ s ];
    }
  }

  return num_connections;
}

size_t
nest::ConnectionManager::get_num_connections( const synindex syn_id ) const
{
  size_t num_connections = 0;
  for ( index t = 0; t < num_connections_.size(); ++t )
  {
    if ( num_connections_[ t ].size() > syn_id )
    {
      num_connections += num_connections_[ t ][ syn_id ];
    }
  }

  return num_connections;
}

ArrayDatum
nest::ConnectionManager::get_connections( const DictionaryDatum& params ) const
{
  std::deque< ConnectionID > connectome;

  const Token& source_t = params->lookup( names::source );
  const Token& target_t = params->lookup( names::target );
  const Token& syn_model_t = params->lookup( names::synapse_model );
  const TokenArray* source_a = 0;
  const TokenArray* target_a = 0;
  long synapse_label = UNLABELED_CONNECTION;
  updateValue< long >( params, names::synapse_label, synapse_label );

  if ( not source_t.empty() )
  {
    source_a = dynamic_cast< TokenArray const* >( source_t.datum() );
  }
  if ( not target_t.empty() )
  {
    target_a = dynamic_cast< TokenArray const* >( target_t.datum() );
  }

  size_t syn_id = 0;

  // TODO@5g-margathon: why do we need to do this? can this be removed?
  // #ifdef _OPENMP
  //   std::string msg;
  //   msg =
  //     String::compose( "Setting OpenMP num_threads to %1.",
  //     kernel().vp_manager.get_num_threads() );
  //   LOG( M_DEBUG, "ConnectionManager::get_connections", msg );
  //   omp_set_num_threads( kernel().vp_manager.get_num_threads() );
  // #endif

  // First we check, whether a synapse model is given.
  // If not, we will iterate all.
  if ( not syn_model_t.empty() )
  {
    Name synmodel_name = getValue< Name >( syn_model_t );
    const Token synmodel =
      kernel().model_manager.get_synapsedict()->lookup( synmodel_name );
    if ( not synmodel.empty() )
    {
      syn_id = static_cast< size_t >( synmodel );
    }
    else
    {
      throw UnknownModelName( synmodel_name.toString() );
    }
    get_connections( connectome, source_a, target_a, syn_id, synapse_label );
  }
  else
  {
    for ( syn_id = 0;
          syn_id < kernel().model_manager.get_num_synapse_prototypes();
          ++syn_id )
    {
      get_connections( connectome, source_a, target_a, syn_id, synapse_label );
    }
  }

  ArrayDatum result;
  result.reserve( connectome.size() );

  while ( not connectome.empty() )
  {
    result.push_back( ConnectionDatum( connectome.front() ) );
    connectome.pop_front();
  }

  return result;
}

// Helper method, that removes ConnectionIDs from input deque and
// appends them to output deque.
static inline std::deque< nest::ConnectionID >&
extend_connectome( std::deque< nest::ConnectionID >& out,
  std::deque< nest::ConnectionID >& in )
{
  while ( not in.empty() )
  {
    out.push_back( in.front() );
    in.pop_front();
  }

  return out;
}

void
nest::ConnectionManager::get_connections(
  std::deque< ConnectionID >& connectome,
  TokenArray const* source,
  TokenArray const* target,
  synindex syn_id,
  long synapse_label ) const
{
  if ( is_source_table_cleared() )
  {
    throw KernelException(
      "Invalid attempt to access connection information: source table was "
      "cleared." );
  }

  const size_t num_connections = get_num_connections( syn_id );

  if ( num_connections == 0 )
  {
    return;
  }

  if ( source == 0 and target == 0 )
  {
#ifdef _OPENMP
#pragma omp parallel
    {
      thread tid = kernel().vp_manager.get_thread_id();
#else
    for ( thread tid = 0; tid < kernel().vp_manager.get_num_threads(); ++tid )
    {
#endif
      std::deque< ConnectionID > conns_in_thread;

      ConnectorBase* connections = ( *connections_5g_[ tid ] )[ syn_id ];
      if ( connections != NULL )
      {
        // passing target_gid = 0 ignores target_gid while getting connections
        const size_t num_connections_in_thread =
          connections->size();
        for ( index lcid = 0; lcid < num_connections_in_thread; ++lcid )
        {
          const index source_gid = source_table_.get_gid( tid, syn_id, lcid );
          connections->get_connection(
            source_gid, 0, tid, syn_id, lcid, synapse_label, conns_in_thread );
        }
      }

      target_table_devices_.get_connections(
        0, 0, tid, syn_id, synapse_label, conns_in_thread );

      if ( conns_in_thread.size() > 0 )
      {
#ifdef _OPENMP
#pragma omp critical( get_connections )
#endif
        extend_connectome( connectome, conns_in_thread );
      }
    } // of omp parallel
    return;
  } // if
  else if ( source == 0 and target != 0 )
  {
#ifdef _OPENMP
#pragma omp parallel
    {
      thread tid = kernel().vp_manager.get_thread_id();
#else
    for ( thread tid = 0; tid < kernel().vp_manager.get_num_threads(); ++tid )
    {
#endif
      std::deque< ConnectionID > conns_in_thread;

      ConnectorBase* connections = ( *connections_5g_[ tid ] )[ syn_id ];
      if ( connections != NULL )
      {
        for ( size_t t_id = 0; t_id < target->size(); ++t_id )
        {
          const index target_gid = target->get( t_id );

          std::vector< index > source_lcids;
          connections->get_source_lcids( tid, target_gid, source_lcids );

          for ( size_t i = 0; i < source_lcids.size(); ++i )
          {
            conns_in_thread.push_back( ConnectionDatum( ConnectionID(
              source_table_.get_gid( tid, syn_id, source_lcids[ i ] ),
              target_gid,
              tid,
              syn_id,
              source_lcids[ i ] ) ) );
          }
        }
      }

      for ( size_t t_id = 0; t_id < target->size(); ++t_id )
      {
        const index target_gid = target->get( t_id );
        target_table_devices_.get_connections(
          0, target_gid, tid, syn_id, synapse_label, conns_in_thread );
      }

      if ( conns_in_thread.size() > 0 )
      {
#ifdef _OPENMP
#pragma omp critical( get_connections )
#endif
        extend_connectome( connectome, conns_in_thread );
      }
    } // of omp parallel
    return;
  } // else if
  else if ( source != 0 )
  {
#ifdef _OPENMP
#pragma omp parallel
    {
      thread tid = kernel().vp_manager.get_thread_id();
#else
    for ( thread tid = 0; tid < kernel().vp_manager.get_num_threads(); ++tid )
    {
#endif
      std::deque< ConnectionID > conns_in_thread;

      std::vector< index > sources;
      source->toVector( sources );
      std::sort( sources.begin(), sources.end() );

      const ConnectorBase* connections = ( *connections_5g_[ tid ] )[ syn_id ];
      if ( connections != NULL )
      {
        const size_t num_connections_in_thread =
          connections->size();
        for ( index lcid = 0; lcid < num_connections_in_thread; ++lcid )
        {
          const index source_gid = source_table_.get_gid( tid, syn_id, lcid );
          if ( std::binary_search( sources.begin(), sources.end(), source_gid ) )
          {
            if ( target == 0 )
            {
              // passing target_gid = 0 ignores target_gid while getting connections
              connections->get_connection(
                source_gid, 0, tid, syn_id, lcid, synapse_label, conns_in_thread );
            }
            else
            {
              for ( size_t t_id = 0; t_id < target->size(); ++t_id )
              {
                const index target_gid = target->get( t_id );
                connections->get_connection( source_gid,
                  target_gid,
                  tid,
                  syn_id,
                  lcid,
                  synapse_label,
                  conns_in_thread );
              }
            }
          }
        }
      }

      for ( size_t s_id = 0; s_id < source->size(); ++s_id )
      {
        const index source_gid = source->get( s_id );
        if ( target == 0 )
        {
          target_table_devices_.get_connections(
            source_gid, 0, tid, syn_id, synapse_label, conns_in_thread );
        }
        else
        {
          for ( size_t t_id = 0; t_id < target->size(); ++t_id )
          {
            const index target_gid = target->get( t_id );
            target_table_devices_.get_connections( source_gid,
              target_gid,
              tid,
              syn_id,
              synapse_label,
              conns_in_thread );
          }
        }
      }

      if ( conns_in_thread.size() > 0 )
      {
#ifdef _OPENMP
#pragma omp critical( get_connections )
#endif
        extend_connectome( connectome, conns_in_thread );
      }
    } // of omp parallel
    return;
  } // else if
}

void
nest::ConnectionManager::get_source_gids_( const thread tid,
  const synindex syn_id,
  const index tgid,
  std::vector< index >& sources )
{
  std::vector< index > source_lcids;
  if ( ( *connections_5g_[ tid ] )[ syn_id ] != NULL )
  {
    ( *( *connections_5g_[ tid ] )[ syn_id ] )
      .get_source_lcids( tid, tgid, source_lcids );
    source_table_.get_source_gids( tid, syn_id, source_lcids, sources );
  }
}

void
nest::ConnectionManager::get_sources( const std::vector< index >& targets,
  const index syn_id,
  std::vector< std::vector< index > >& sources )
{
  sources.resize( targets.size() );
  for ( std::vector< std::vector< index > >::iterator i = sources.begin();
        i != sources.end();
        ++i )
  {
    ( *i ).clear();
  }

  for ( thread tid = 0; tid < kernel().vp_manager.get_num_threads(); ++tid )
  {
    for ( size_t i = 0; i < targets.size(); ++i )
    {
      get_source_gids_( tid, syn_id, targets[ i ], sources[ i ] );
    }
  }
}

void
nest::ConnectionManager::get_targets( const std::vector< index >& sources,
  const index syn_id, const std::string& post_synaptic_element,
  std::vector< std::vector< index > >& targets )
{
  targets.resize( sources.size() );
  for ( std::vector< std::vector< index > >::iterator i = targets.begin();
        i != targets.end();
        ++i )
  {
    ( *i ).clear();
  }

  for ( thread tid = 0; tid < kernel().vp_manager.get_num_threads(); ++tid )
  {
    for ( size_t i = 0; i < sources.size(); ++i )
    {
      // find targets in sorted part of connections
      const index start_lcid =
        source_table_.find_first_source( tid, syn_id, sources[ i ] );
      if ( start_lcid != invalid_index )
      {
        ( *( *connections_5g_[ tid ] )[ syn_id ] )
          .get_target_gids( tid, start_lcid, post_synaptic_element,
                            targets[ i ] );
      }

      // find targets in unsorted part of connections
      std::vector< index > matching_lcids;
      source_table_.find_all_sources_unsorted(
        tid, sources[ i ], syn_id, matching_lcids );

      // unsorted part should always be empty
      assert( matching_lcids.size() == 0 );
    }
  }
}

void
nest::ConnectionManager::sort_connections( const thread tid )
{
  assert( not source_table_.is_cleared() );
  if ( sort_connections_by_source_ )
  {
    for ( synindex syn_id = 0; syn_id < ( *connections_5g_[ tid ] ).size(); ++syn_id )
    {
      if ( ( *connections_5g_[ tid ] )[ syn_id ] != NULL )
      {
        ( *( *connections_5g_[ tid ] )[ syn_id ] )
          .sort_connections( *source_table_.get_thread_local_sources( tid )[ syn_id ] );
      }
    }
    remove_disabled_connections( tid );
    source_table_.update_last_sorted_source( tid );
  }
}

void
nest::ConnectionManager::reserve_connections( const thread tid,
  const synindex syn_id,
  const size_t count )
{
  kernel()
    .model_manager.get_synapse_prototype( syn_id, tid )
    .reserve_connections( connections_5g_[ tid ], syn_id, count );

  source_table_.reserve( tid, syn_id, count );
}

void
nest::ConnectionManager::compute_target_data_buffer_size()
{
  // determine number of target data on this rank; since each thread
  // has its own datastructures, we need to count connections on every
  // thread separately to compute the total number of sources
  size_t num_target_data = 0;
  for ( thread tid = 0; tid < kernel().vp_manager.get_num_threads(); ++tid )
  {
    num_target_data += get_num_target_data( tid );
  }

  // determine maximum number of target data across all ranks, because
  // all ranks need identically sized buffers
  std::vector< long > global_num_target_data( kernel().mpi_manager.get_num_processes() );
  global_num_target_data[ kernel().mpi_manager.get_rank() ] = num_target_data;
  kernel().mpi_manager.communicate( global_num_target_data );
  const size_t max_num_target_data = *std::max_element( global_num_target_data.begin(), global_num_target_data.end() );

  // MPI buffers should have at least two entries per process
  const size_t min_num_target_data = 2 * kernel().mpi_manager.get_num_processes();

  // adjust target data buffers accordingly
  if ( min_num_target_data < max_num_target_data )
  {
    kernel().mpi_manager.set_buffer_size_target_data( max_num_target_data );
  }
  else
  {
    kernel().mpi_manager.set_buffer_size_target_data( min_num_target_data );
  }
}

void
nest::ConnectionManager::compute_compressed_secondary_recv_buffer_positions( const thread tid )
{
#pragma omp single
  {
    buffer_pos_of_source_gid_syn_id_.clear();
  }

  source_table_.compute_buffer_pos_for_unique_secondary_sources( tid, buffer_pos_of_source_gid_syn_id_ );
  secondary_recv_buffer_pos_[ tid ]->resize(
    connections_5g_[ tid ]->size(), NULL );

  const size_t chunk_size_secondary_events_in_int = kernel().mpi_manager.get_chunk_size_secondary_events_in_int();

  // TODO@5g: loop over source_table_, not over connections_ -> but why?
  const synindex syn_id_end = connections_5g_[ tid ]->size();
  for ( synindex syn_id = 0; syn_id < syn_id_end; ++syn_id )
  {
    std::vector< size_t >*& positions = ( *secondary_recv_buffer_pos_[ tid ] )[ syn_id ];

    if ( ( *connections_5g_[ tid ] )[ syn_id ] != NULL )
    {
      if ( not kernel()
           .model_manager.get_synapse_prototype( syn_id, tid )
           .is_primary() )
      {
        positions = new std::vector< size_t >();
        const size_t lcid_end = get_num_connections_( tid, syn_id );
        ( *positions ).resize( lcid_end, 0 );

        // compute and store buffer position, this connection should
        // read secondary events from
        for ( size_t lcid = 0; lcid < lcid_end; ++lcid )
        {
          const index source_gid = source_table_.get_gid( tid, syn_id, lcid );
          const thread source_rank = kernel().mpi_manager.get_process_id_of_gid( source_gid );
          ( *positions )[ lcid ] =
              buffer_pos_of_source_gid_syn_id_[
                source_table_.pack_source_gid_and_syn_id( source_gid, syn_id )
                ] + chunk_size_secondary_events_in_int * source_rank;
        }
      }
    }
  }
}

// TODO@5gNOW: pass recv_buffer as const reference -> Jakob
bool
nest::ConnectionManager::deliver_secondary_events( const thread tid, const bool called_from_wfr_update,
  std::vector< unsigned int >& recv_buffer )
{
  const Time stamp = kernel().simulation_manager.get_slice_origin() + Time::step( 1 );
  const std::vector< std::vector< size_t >* >& positions_tid = ( *secondary_recv_buffer_pos_[ tid ] );
  const synindex syn_id_end = positions_tid.size();
  for ( synindex syn_id = 0; syn_id < syn_id_end; ++syn_id )
  {
    if ( not called_from_wfr_update or ( called_from_wfr_update and kernel().model_manager.get_synapse_prototypes( tid )[ syn_id ]->supports_wfr() ) )
    {
      if ( positions_tid[ syn_id ] != NULL )
      {
        SecondaryEvent& prototype = kernel().model_manager.get_secondary_event_prototype( syn_id, tid );

        index lcid = 0;
        const size_t lcid_end = ( *positions_tid[ syn_id ] ).size();
        while ( lcid < lcid_end )
        {
          std::vector< unsigned int >::iterator readpos = recv_buffer.begin()
            + ( *positions_tid[ syn_id ] )[ lcid ];
          prototype << readpos;
          prototype.set_stamp( stamp );

          while( ( *( *connections_5g_[ tid ] )[ syn_id ])
                 .send( tid,
                        syn_id,
                        lcid,
                        kernel().model_manager.get_synapse_prototypes( tid ),
                        prototype ) )
          {
            ++lcid;
          }
          ++lcid;
        }
      }
    }
  }

  // read waveform relaxation done marker from last position in every
  // chunk
  bool done = true;
  const size_t chunk_size_in_int =
    kernel().mpi_manager.get_chunk_size_secondary_events_in_int();
  for ( thread rank = 0; rank < kernel().mpi_manager.get_num_processes();
        ++rank )
  {
    done = done and recv_buffer[ ( rank + 1 ) * chunk_size_in_int - 1 ];
  }
  return done;
}

void
nest::ConnectionManager::compress_secondary_send_buffer_pos( const thread tid )
{
  target_table_.compress_secondary_send_buffer_pos( tid );
}

void
nest::ConnectionManager::remove_disabled_connections( const thread tid )
{
  for ( synindex syn_id = 0; syn_id < ( *connections_5g_[ tid ] ).size();
        ++syn_id )
  {
    if ( ( *connections_5g_[ tid ] )[ syn_id ] != NULL )
    {
      const index first_disabled_index =
        source_table_.remove_disabled_sources( tid, syn_id );
      if ( first_disabled_index != invalid_index )
      {
        ( *( *connections_5g_[ tid ] )[ syn_id ] )
          .remove_disabled_connections( first_disabled_index );
      }
    }
  }
}

void
nest::ConnectionManager::print_connections( const thread tid ) const
{
  for ( synindex syn_id = 0; syn_id < ( *connections_5g_[ tid ] ).size();
        ++syn_id )
  {
    if ( ( *connections_5g_[ tid ] )[ syn_id ] != NULL )
    {
      ( *( *connections_5g_[ tid ] )[ syn_id ] ).print_connections( tid );
    }
  }
}

void
nest::ConnectionManager::print_targets( const thread tid ) const
{
  target_table_.print_targets( tid );
}

void
nest::ConnectionManager::print_send_buffer_pos( const thread tid ) const
{
  target_table_.print_secondary_send_buffer_pos( tid );
}

void
nest::ConnectionManager::print_source_table( const thread tid ) const
{
  for ( synindex syn_id = 0; syn_id < ( *connections_5g_[ tid ] ).size();
        ++syn_id )
  {
    if ( ( *connections_5g_[ tid ] )[ syn_id ] != NULL )
    {

      source_table_.print_sources( tid, syn_id );
    }
  }
}

void
nest::ConnectionManager::resize_connections()
{
  kernel().vp_manager.assert_single_threaded();

  // resize data structures for connections between neurons
  for ( thread tid = 0; tid < kernel().vp_manager.get_num_threads(); ++tid )
  {
    connections_5g_[ tid ]->resize( kernel().model_manager.get_num_synapse_prototypes(), NULL );
    source_table_.resize_sources( tid );
  }

  // resize data structures for connections between neurons and
  // devices
  target_table_devices_.resize_to_number_of_synapse_types();
}

void
nest::ConnectionManager::sync_has_primary_connections()
{
  has_primary_connections_ = kernel().mpi_manager.any_true( has_primary_connections_ );
}

void
nest::ConnectionManager::check_secondary_connections_exist()
{
  secondary_connections_exist_ = kernel().mpi_manager.any_true( secondary_connections_exist_ );
<<<<<<< HEAD
}

#ifndef DISABLE_COUNTS
void
nest::ConnectionManager::print_call_counts_connectors() const
{
  for ( thread tid = 0; tid < kernel().vp_manager.get_num_threads(); ++tid )
  {
    std::cout << tid << ": ";
    for ( synindex syn_id = 0; syn_id < ( *connections_5g_[ tid ] ).size();
          ++syn_id )
    {
      if ( ( *connections_5g_[ tid ] )[ syn_id ] != NULL and ( *( *connections_5g_[ tid ] )[ syn_id ] ).call_count > 0 )
      {
        std::cout << ( int ) syn_id << " " << ( *( *connections_5g_[ tid ] )[ syn_id ] ).call_count << " | ";
      }
    }
    std::cout << "# send_count" << std::endl;
  }
}
#endif
=======
}
>>>>>>> 58a099ad
<|MERGE_RESOLUTION|>--- conflicted
+++ resolved
@@ -144,7 +144,7 @@
     delete *it;
   }
 }
-	
+
 void
 nest::ConnectionManager::set_status( const DictionaryDatum& d )
 {
@@ -156,9 +156,7 @@
   updateValue< bool >( d, names::keep_source_table, keep_source_table_ );
   if ( not keep_source_table_
     and kernel().sp_manager.is_structural_plasticity_enabled() )
-  {  // synapses from neurons to neurons and from neurons to globally
-  // receiving devices
-
+  {
     throw KernelException(
       "If structural plasticity is enabled, keep_source_table can not be set to false." );
   }
@@ -1547,6 +1545,7 @@
 nest::ConnectionManager::deliver_secondary_events( const thread tid, const bool called_from_wfr_update,
   std::vector< unsigned int >& recv_buffer )
 {
+  const std::vector< ConnectorModel* >& cm = kernel().model_manager.get_synapse_prototypes( tid );
   const Time stamp = kernel().simulation_manager.get_slice_origin() + Time::step( 1 );
   const std::vector< std::vector< size_t >* >& positions_tid = ( *secondary_recv_buffer_pos_[ tid ] );
   const synindex syn_id_end = positions_tid.size();
@@ -1567,16 +1566,14 @@
           prototype << readpos;
           prototype.set_stamp( stamp );
 
-          while( ( *( *connections_5g_[ tid ] )[ syn_id ])
-                 .send( tid,
-                        syn_id,
-                        lcid,
-                        kernel().model_manager.get_synapse_prototypes( tid ),
-                        prototype ) )
-          {
-            ++lcid;
-          }
-          ++lcid;
+          // send delivers event to all targets with the same source
+          // and returns to how many targets this event was delivered
+          lcid += ( *( *connections_5g_[ tid ] )[ syn_id ])
+            .send( tid,
+                   syn_id,
+                   lcid,
+                   cm,
+                   prototype );
         }
       }
     }
@@ -1686,28 +1683,4 @@
 nest::ConnectionManager::check_secondary_connections_exist()
 {
   secondary_connections_exist_ = kernel().mpi_manager.any_true( secondary_connections_exist_ );
-<<<<<<< HEAD
-}
-
-#ifndef DISABLE_COUNTS
-void
-nest::ConnectionManager::print_call_counts_connectors() const
-{
-  for ( thread tid = 0; tid < kernel().vp_manager.get_num_threads(); ++tid )
-  {
-    std::cout << tid << ": ";
-    for ( synindex syn_id = 0; syn_id < ( *connections_5g_[ tid ] ).size();
-          ++syn_id )
-    {
-      if ( ( *connections_5g_[ tid ] )[ syn_id ] != NULL and ( *( *connections_5g_[ tid ] )[ syn_id ] ).call_count > 0 )
-      {
-        std::cout << ( int ) syn_id << " " << ( *( *connections_5g_[ tid ] )[ syn_id ] ).call_count << " | ";
-      }
-    }
-    std::cout << "# send_count" << std::endl;
-  }
-}
-#endif
-=======
-}
->>>>>>> 58a099ad
+}