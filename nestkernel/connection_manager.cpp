/*
 *  connection_manager.cpp
 *
 *  This file is part of NEST.
 *
 *  Copyright (C) 2004 The NEST Initiative
 *
 *  NEST is free software: you can redistribute it and/or modify
 *  it under the terms of the GNU General Public License as published by
 *  the Free Software Foundation, either version 2 of the License, or
 *  (at your option) any later version.
 *
 *  NEST is distributed in the hope that it will be useful,
 *  but WITHOUT ANY WARRANTY; without even the implied warranty of
 *  MERCHANTABILITY or FITNESS FOR A PARTICULAR PURPOSE.  See the
 *  GNU General Public License for more details.
 *
 *  You should have received a copy of the GNU General Public License
 *  along with NEST.  If not, see <http://www.gnu.org/licenses/>.
 *
 */

#include "connection_manager.h"

// Generated includes:
#include "config.h"

// C++ includes:
#include <algorithm>
#include <cassert>
#include <cmath>
#include <iomanip>
#include <limits>
#include <set>
#include <vector>

// Includes from libnestutil:
#include "compose.hpp"
#include "logging.h"

// Includes from nestkernel:
#include "clopath_archiving_node.h"
#include "conn_builder.h"
#include "conn_builder_factory.h"
#include "connection_label.h"
#include "connector_base.h"
#include "connector_model.h"
#include "delay_checker.h"
#include "exceptions.h"
#include "kernel_manager.h"
#include "mpi_manager_impl.h"
#include "nest_names.h"
#include "node.h"
#include "target_table_devices_impl.h"
#include "vp_manager_impl.h"

// Includes from sli:
#include "dictutils.h"
#include "sliexceptions.h"
#include "token.h"
#include "tokenutils.h"

nest::ConnectionManager::ConnectionManager()
  : connruledict_( new Dictionary() )
  , connbuilder_factories_()
  , min_delay_( 1 )
  , max_delay_( 1 )
  , keep_source_table_( true )
  , have_connections_changed_( true )
  , sort_connections_by_source_( true )
  , has_primary_connections_( false )
  , secondary_connections_exist_( false )
  , stdp_eps_( 1.0e-6 )
{
}

nest::ConnectionManager::~ConnectionManager()
{
  // Memory leak on purpose!
  // The ConnectionManager is deleted, when the network is deleted, and
  // this happens only, when main() is finished and we give the allocated memory
  // back to the system anyway. Hence, why bother cleaning up our highly
  // scattered connection infrastructure? They do not have any open files, which
  // need to be closed or similar.
}

void
nest::ConnectionManager::initialize()
{
  const thread num_threads = kernel().vp_manager.get_num_threads();
  connections_.resize( num_threads );
  secondary_recv_buffer_pos_.resize( num_threads );
  sort_connections_by_source_ = true;

#pragma omp parallel
  {
    const thread tid = kernel().vp_manager.get_thread_id();
    connections_[ tid ] = std::vector< ConnectorBase* >(
      kernel().model_manager.get_num_synapse_prototypes() );
    secondary_recv_buffer_pos_[ tid ] = std::vector< std::vector< size_t > >();
  } // of omp parallel

  source_table_.initialize();
  target_table_.initialize();
  target_table_devices_.initialize();

  std::vector< DelayChecker > tmp( kernel().vp_manager.get_num_threads() );
  delay_checkers_.swap( tmp );

  std::vector< std::vector< size_t > > tmp2(
    kernel().vp_manager.get_num_threads(), std::vector< size_t >() );
  num_connections_.swap( tmp2 );

  // The following line is executed by all processes, no need to communicate
  // this change in delays.
  min_delay_ = max_delay_ = 1;
}

void
nest::ConnectionManager::finalize()
{
  source_table_.finalize();
  target_table_.finalize();
  target_table_devices_.finalize();
  delete_connections_();
  std::vector< std::vector< ConnectorBase* > >().swap( connections_ );
  std::vector< std::vector< std::vector< size_t > > >().swap(
    secondary_recv_buffer_pos_ );
}

void
nest::ConnectionManager::set_status( const DictionaryDatum& d )
{
  for ( size_t i = 0; i < delay_checkers_.size(); ++i )
  {
    delay_checkers_[ i ].set_status( d );
  }

  updateValue< bool >( d, names::keep_source_table, keep_source_table_ );
  if ( not keep_source_table_
    and kernel().sp_manager.is_structural_plasticity_enabled() )
  {
    throw KernelException(
      "If structural plasticity is enabled, keep_source_table can not be set "
      "to false." );
  }

  updateValue< bool >(
    d, names::sort_connections_by_source, sort_connections_by_source_ );
  if ( not sort_connections_by_source_
    and kernel().sp_manager.is_structural_plasticity_enabled() )
  {
    throw KernelException(
      "If structural plasticity is enabled, sort_connections_by_source can not "
      "be set to false." );
  }
  //  Need to update the saved values if we have changed the delay bounds.
  if ( d->known( names::min_delay ) or d->known( names::max_delay ) )
  {
    update_delay_extrema_();
  }
}

nest::DelayChecker&
nest::ConnectionManager::get_delay_checker()
{
  return delay_checkers_[ kernel().vp_manager.get_thread_id() ];
}

void
nest::ConnectionManager::get_status( DictionaryDatum& dict )
{
  update_delay_extrema_();
  def< double >(
    dict, names::min_delay, Time( Time::step( min_delay_ ) ).get_ms() );
  def< double >(
    dict, names::max_delay, Time( Time::step( max_delay_ ) ).get_ms() );

  const size_t n = get_num_connections();
  def< long >( dict, names::num_connections, n );
  def< bool >( dict, names::keep_source_table, keep_source_table_ );
  def< bool >(
    dict, names::sort_connections_by_source, sort_connections_by_source_ );
}

DictionaryDatum
nest::ConnectionManager::get_synapse_status( const index source_gid,
  const index target_gid,
  const thread tid,
  const synindex syn_id,
  const index lcid ) const
{
  kernel().model_manager.assert_valid_syn_id( syn_id );

  DictionaryDatum dict( new Dictionary );
  ( *dict )[ names::source ] = source_gid;
  ( *dict )[ names::synapse_model ] = LiteralDatum(
    kernel().model_manager.get_synapse_prototype( syn_id ).get_name() );
  ( *dict )[ names::target_thread ] = tid;
  ( *dict )[ names::synapse_id ] = syn_id;
  ( *dict )[ names::port ] = lcid;

  const Node* source =
    kernel().node_manager.get_node_or_proxy( source_gid, tid );
  const Node* target =
    kernel().node_manager.get_node_or_proxy( target_gid, tid );

  // synapses from neurons to neurons and from neurons to globally
  // receiving devices
  if ( ( source->has_proxies() and target->has_proxies()
         and connections_[ tid ][ syn_id ] != NULL )
    or ( ( source->has_proxies() and not target->has_proxies()
         and not target->local_receiver()
         and connections_[ tid ][ syn_id ] != NULL ) ) )
  {
    connections_[ tid ][ syn_id ]->get_synapse_status( tid, lcid, dict );
  }
  else if ( source->has_proxies() and not target->has_proxies()
    and target->local_receiver() )
  {
    target_table_devices_.get_synapse_status_to_device(
      tid, source_gid, syn_id, dict, lcid );
  }
  else if ( not source->has_proxies() )
  {
    const index ldid = source->get_local_device_id();
    target_table_devices_.get_synapse_status_from_device(
      tid, ldid, syn_id, dict, lcid );
  }
  else
  {
    assert( false );
  }

  return dict;
}

void
nest::ConnectionManager::set_synapse_status( const index source_gid,
  const index target_gid,
  const thread tid,
  const synindex syn_id,
  const index lcid,
  const DictionaryDatum& dict )
{
  kernel().model_manager.assert_valid_syn_id( syn_id );

  const Node* source =
    kernel().node_manager.get_node_or_proxy( source_gid, tid );
  const Node* target =
    kernel().node_manager.get_node_or_proxy( target_gid, tid );

  try
  {
    ConnectorModel& cm =
      kernel().model_manager.get_synapse_prototype( syn_id, tid );
    // synapses from neurons to neurons and from neurons to globally
    // receiving devices
    if ( ( source->has_proxies() and target->has_proxies()
           and connections_[ tid ][ syn_id ] != NULL )
      or ( ( source->has_proxies() and not target->has_proxies()
           and not target->local_receiver()
           and connections_[ tid ][ syn_id ] != NULL ) ) )
    {
      connections_[ tid ][ syn_id ]->set_synapse_status( lcid, dict, cm );
    }
    else if ( source->has_proxies() and not target->has_proxies()
      and target->local_receiver() )
    {
      target_table_devices_.set_synapse_status_to_device(
        tid, source_gid, syn_id, cm, dict, lcid );
    }
    else if ( not source->has_proxies() )
    {
      const index ldid = source->get_local_device_id();
      target_table_devices_.set_synapse_status_from_device(
        tid, ldid, syn_id, cm, dict, lcid );
    }
    else
    {
      assert( false );
    }
  }
  catch ( BadProperty& e )
  {
    throw BadProperty( String::compose(
      "Setting status of '%1' connecting from GID %2 to GID %3 via port %4: %5",
      kernel().model_manager.get_synapse_prototype( syn_id, tid ).get_name(),
      source_gid,
      target_gid,
      lcid,
      e.message() ) );
  }
}

void
nest::ConnectionManager::delete_connections_()
{
#pragma omp parallel
  {
    const thread tid = kernel().vp_manager.get_thread_id();
    for ( std::vector< ConnectorBase* >::iterator conn =
            connections_[ tid ].begin();
          conn != connections_[ tid ].end();
          ++conn )
    {
      delete *conn;
    }
  } // end omp parallel
}

const nest::Time
nest::ConnectionManager::get_min_delay_time_() const
{
  Time min_delay = Time::pos_inf();

  std::vector< DelayChecker >::const_iterator it;
  for ( it = delay_checkers_.begin(); it != delay_checkers_.end(); ++it )
  {
    min_delay = std::min( min_delay, it->get_min_delay() );
  }

  return min_delay;
}

const nest::Time
nest::ConnectionManager::get_max_delay_time_() const
{
  Time max_delay = Time::get_resolution();

  std::vector< DelayChecker >::const_iterator it;
  for ( it = delay_checkers_.begin(); it != delay_checkers_.end(); ++it )
  {
    max_delay = std::max( max_delay, it->get_max_delay() );
  }

  return max_delay;
}

bool
nest::ConnectionManager::get_user_set_delay_extrema() const
{
  bool user_set_delay_extrema = false;

  std::vector< DelayChecker >::const_iterator it;
  for ( it = delay_checkers_.begin(); it != delay_checkers_.end(); ++it )
  {
    user_set_delay_extrema |= it->get_user_set_delay_extrema();
  }

  return user_set_delay_extrema;
}

nest::ConnBuilder*
nest::ConnectionManager::get_conn_builder( const std::string& name,
  GIDCollectionPTR sources,
  GIDCollectionPTR targets,
  const DictionaryDatum& conn_spec,
  const DictionaryDatum& syn_spec )
{
  const size_t rule_id = connruledict_->lookup( name );
  return connbuilder_factories_.at( rule_id )->create(
    sources, targets, conn_spec, syn_spec );
}

void
nest::ConnectionManager::calibrate( const TimeConverter& tc )
{
  for ( thread tid = 0; tid < kernel().vp_manager.get_num_threads(); ++tid )
  {
    delay_checkers_[ tid ].calibrate( tc );
  }
}

void
nest::ConnectionManager::connect( GIDCollectionPTR sources,
  GIDCollectionPTR targets,
  const DictionaryDatum& conn_spec,
  const DictionaryDatum& syn_spec )
{
  have_connections_changed_ = true;

  conn_spec->clear_access_flags();
  syn_spec->clear_access_flags();

  if ( not conn_spec->known( names::rule ) )
  {
    throw BadProperty( "Connectivity spec must contain connectivity rule." );
  }
  const Name rule_name =
    static_cast< const std::string >( ( *conn_spec )[ names::rule ] );

  if ( not connruledict_->known( rule_name ) )
  {
    throw BadProperty(
      String::compose( "Unknown connectivity rule: %1", rule_name ) );
  }

  const long rule_id = ( *connruledict_ )[ rule_name ];

  ConnBuilder* cb = connbuilder_factories_.at( rule_id )->create(
    sources, targets, conn_spec, syn_spec );
  assert( cb != 0 );

  // at this point, all entries in conn_spec and syn_spec have been checked
  ALL_ENTRIES_ACCESSED(
    *conn_spec, "Connect", "Unread dictionary entries in conn_spec: " );
  ALL_ENTRIES_ACCESSED(
    *syn_spec, "Connect", "Unread dictionary entries in syn_spec: " );

  cb->connect();
  delete cb;
}

void
nest::ConnectionManager::update_delay_extrema_()
{
  min_delay_ = get_min_delay_time_().get_steps();
  max_delay_ = get_max_delay_time_().get_steps();

  if ( not get_user_set_delay_extrema() )
  {
    // If no min/max_delay is set explicitly (SetKernelStatus), then the default
    // delay used by the SPBuilders have to be respected for the min/max_delay.
    min_delay_ =
      std::min( min_delay_, kernel().sp_manager.builder_min_delay() );
    max_delay_ =
      std::max( max_delay_, kernel().sp_manager.builder_max_delay() );
  }

  if ( kernel().mpi_manager.get_num_processes() > 1 )
  {
    std::vector< delay > min_delays( kernel().mpi_manager.get_num_processes() );
    min_delays[ kernel().mpi_manager.get_rank() ] = min_delay_;
    kernel().mpi_manager.communicate( min_delays );
    min_delay_ = *std::min_element( min_delays.begin(), min_delays.end() );

    std::vector< delay > max_delays( kernel().mpi_manager.get_num_processes() );
    max_delays[ kernel().mpi_manager.get_rank() ] = max_delay_;
    kernel().mpi_manager.communicate( max_delays );
    max_delay_ = *std::max_element( max_delays.begin(), max_delays.end() );
  }

  if ( min_delay_ == Time::pos_inf().get_steps() )
  {
    min_delay_ = Time::get_resolution().get_steps();
  }
}

// gid node thread syn_id dict delay weight
void
nest::ConnectionManager::connect( const index sgid,
  Node* target,
  thread target_thread,
  const synindex syn_id,
  const DictionaryDatum& params,
  const double delay,
  const double weight )
{
  kernel().model_manager.assert_valid_syn_id( syn_id );
  have_connections_changed_ = true;
  Node* source = kernel().node_manager.get_node_or_proxy( sgid, target_thread );

  // TODO481: Need to resolve this merge conflict. The subnet free branch use
  // connection_required, but 5g use different connection calls based on the
  // properties of source and target.
  // SubnetFree version:
  //  if ( connection_required( source, target, target_thread ) )
  //  {
  //    connect_(
  //        *source, *target, sgid, target_thread, syn, parmas, delay, weight );
  //  }

  // 5g version:

  const thread tid = kernel().vp_manager.get_thread_id();
  // normal nodes and devices with proxies -> normal nodes and devices with
  // proxies
  if ( source->has_proxies() and target->has_proxies() )
  {
    connect_(
      *source, *target, sgid, target_thread, syn_id, params, delay, weight );
  }
  // normal nodes and devices with proxies -> normal devices
  else if ( source->has_proxies() and not target->has_proxies()
    and target->local_receiver() )
  {
    // Connections to nodes with one node per process (MUSIC proxies
    // or similar devices) have to be established by the thread of the
    // target if the source is on the local process even though the
    // source may be a proxy on target_thread.
    const bool source_is_local = kernel().node_manager.is_local_node( source );
    if ( target->one_node_per_process() && source_is_local )
    {
      connect_to_device_(
        *source, *target, sgid, target_thread, syn_id, params, delay, weight );
      return;
    }

    // make sure source is on this MPI rank and on this thread
    if ( source->is_proxy() or source->get_thread() != tid )
    {
      return;
    }

    connect_to_device_(
      *source, *target, sgid, target_thread, syn_id, params, delay, weight );
  }
  // normal devices -> normal nodes and devices with proxies
  else if ( not source->has_proxies() and target->has_proxies() )
  {
    connect_from_device_(
      *source, *target, target_thread, syn_id, params, delay, weight );
  }
  // normal devices -> normal devices
  else if ( not source->has_proxies() and not target->has_proxies() )
  {
    // create connection only on suggested thread of target
    const thread suggested_thread = kernel().vp_manager.vp_to_thread(
      kernel().vp_manager.suggest_vp_for_gid( target->get_gid() ) );
    if ( suggested_thread == tid )
    {
      connect_from_device_(
        *source, *target, suggested_thread, syn_id, params, delay, weight );
    }
  }
  // globally receiving devices, e.g. volume transmitter
  else if ( not target->has_proxies() and not target->local_receiver() )
  {
    // we do not allow to connect a device to a global receiver at the moment
    if ( not source->has_proxies() )
    {
      return;
    }
    target = kernel().node_manager.get_node_or_proxy( target->get_gid(), tid );
    connect_( *source, *target, sgid, tid, syn_id, params, delay, weight );
  }
  else
  {
    assert( false );
  }
}

// gid gid dict syn_id
bool
nest::ConnectionManager::connect( const index sgid,
  const index tgid,
  const DictionaryDatum& params,
  const synindex syn_id )
{
  kernel().model_manager.assert_valid_syn_id( syn_id );
  have_connections_changed_ = true;
  if ( not kernel().node_manager.is_local_gid( tgid ) )
  {
    return false;
  }

  const thread tid = kernel().vp_manager.get_thread_id();
  Node* target = kernel().node_manager.get_node_or_proxy( tgid, tid );
  const thread target_thread = target->get_thread();
  Node* source = kernel().node_manager.get_node_or_proxy( sgid, target_thread );

  // TODO481: Need to resolve this merge conflict. The subnet free branch use
  // connection_required, but 5g use different connection calls based on the
  // properties of source and target.
  // SubnetFree version:
  //  if ( connection_required( source, target, target_thread ) )
  //  {
  //    connect_( *source, *target, sgid, target_thread, syn_id, params );
  //    return true;
  //  }
  //  return false;
  // 5g version:

  // normal nodes and devices with proxies -> normal nodes and devices with
  // proxies
  if ( source->has_proxies() and target->has_proxies() )
  {
    connect_( *source, *target, sgid, target_thread, syn_id, params );
  }
  // normal nodes and devices with proxies -> normal devices
  else if ( source->has_proxies() and not target->has_proxies()
    and target->local_receiver() )
  {
    // Connections to nodes with one node per process (MUSIC proxies
    // or similar devices) have to be established by the thread of the
    // target if the source is on the local process even though the
    // source may be a proxy on target_thread.
    const bool source_is_local = kernel().node_manager.is_local_node( source );
    if ( target->one_node_per_process() && source_is_local )
    {
      connect_to_device_(
        *source, *target, sgid, target_thread, syn_id, params );
      return true;
    }

    // make sure source is on this MPI rank
    if ( source->is_proxy() or source->get_thread() != tid )
    {
      return false;
    }

    connect_to_device_( *source, *target, sgid, target_thread, syn_id, params );
  }
  // normal devices -> normal nodes and devices with proxies
  else if ( not source->has_proxies() and target->has_proxies() )
  {
    connect_from_device_( *source, *target, target_thread, syn_id, params );
  }
  // normal devices -> normal devices
  else if ( not source->has_proxies() and not target->has_proxies() )
  {
    // create connection only on suggested thread of target
    const thread suggested_thread = kernel().vp_manager.vp_to_thread(
      kernel().vp_manager.suggest_vp_for_gid( target->get_gid() ) );
    if ( suggested_thread == tid )
    {
      connect_from_device_(
        *source, *target, suggested_thread, syn_id, params );
    }
  }
  // globally receiving devices, e.g. volume transmitter
  else if ( not target->has_proxies() and not target->local_receiver() )
  {
    // we do not allow to connect a device to a global receiver at the moment
    if ( not source->has_proxies() )
    {
      return false;
    }
    target = kernel().node_manager.get_node_or_proxy( tgid, tid );
    connect_( *source, *target, sgid, tid, syn_id, params );
  }
  else
  {
    assert( false );
  }

  // We did not exit prematurely due to proxies, so we have connected.
  return true;
}

void
nest::ConnectionManager::connect_( Node& s,
  Node& r,
  const index s_gid,
  const thread tid,
  const synindex syn_id,
  const DictionaryDatum& params,
  const double delay,
  const double weight )
{
  const bool is_primary =
    kernel().model_manager.get_synapse_prototype( syn_id, tid ).is_primary();

  if ( kernel().model_manager.connector_requires_clopath_archiving( syn_id )
    and not dynamic_cast< Clopath_Archiving_Node* >( &r ) )
  {
    throw NotImplemented(
      "This synapse model is not supported by the neuron model of at least one "
      "connection." );
  }

  kernel()
    .model_manager.get_synapse_prototype( syn_id, tid )
    .add_connection( s, r, connections_[ tid ], syn_id, params, delay, weight );
  source_table_.add_source( tid, syn_id, s_gid, is_primary );

  increase_connection_count( tid, syn_id );

  if ( is_primary )
  {
    has_primary_connections_ = true;
  }
  else
  {
    secondary_connections_exist_ = true;
  }
}

void
nest::ConnectionManager::connect_to_device_( Node& s,
  Node& r,
  const index s_gid,
  const thread tid,
  const synindex syn_id,
  const DictionaryDatum& params,
  const double delay,
  const double weight )
{
  // create entries in connection structure for connections to devices
  target_table_devices_.add_connection_to_device(
    s, r, s_gid, tid, syn_id, params, delay, weight );

  increase_connection_count( tid, syn_id );
}

void
nest::ConnectionManager::connect_from_device_( Node& s,
  Node& r,
  const thread tid,
  const synindex syn_id,
  const DictionaryDatum& params,
  const double delay,
  const double weight )
{
  // create entries in connections vector of devices
  target_table_devices_.add_connection_from_device(
    s, r, tid, syn_id, params, delay, weight );

  increase_connection_count( tid, syn_id );
}

void
nest::ConnectionManager::increase_connection_count( const thread tid,
  const synindex syn_id )
{
  if ( num_connections_[ tid ].size() <= syn_id )
  {
    num_connections_[ tid ].resize( syn_id + 1 );
  }
  ++num_connections_[ tid ][ syn_id ];
  if ( num_connections_[ tid ][ syn_id ] >= ( 1 << 27 ) - 1 )
  {
    throw KernelException( String::compose(
      "Too many connections: at most %1 connections supported per virtual "
      "process and synapse model.",
      ( 1 << 27 ) - 1 ) );
  }
}

nest::index
nest::ConnectionManager::find_connection( const thread tid,
  const synindex syn_id,
  const index sgid,
  const index tgid )
{
  // lcid will hold the position of the /first/ connection from node
  // sgid to any local node, or be invalid
  index lcid = source_table_.find_first_source( tid, syn_id, sgid );
  if ( lcid == invalid_index )
  {
    return invalid_index;
  }

  // lcid will hold the position of the /first/ connection from node
  // sgid to node tgid, or be invalid
  lcid = connections_[ tid ][ syn_id ]->find_first_target( tid, lcid, tgid );
  if ( lcid != invalid_index )
  {
    return lcid;
  }

  return lcid;
}

void
nest::ConnectionManager::disconnect( const thread tid,
  const synindex syn_id,
  const index sgid,
  const index tgid )
{
  have_connections_changed_ = true;

  assert( syn_id != invalid_synindex );

  const index lcid = find_connection( tid, syn_id, sgid, tgid );

  if ( lcid == invalid_index ) // this function should only be called
                               // with a valid connection
  {
    throw InexistentConnection();
  }

  connections_[ tid ][ syn_id ]->disable_connection( lcid );
  source_table_.disable_connection( tid, syn_id, lcid );

  --num_connections_[ tid ][ syn_id ];
}

void
nest::ConnectionManager::data_connect_single( const index source_id,
  DictionaryDatum params,
  const index syn_id )
{
  // We extract the parameters from the dictionary explicitly since getValue()
  // for DoubleVectorDatum
  // copies the data into an array, from which the data must then be copied once
  // more.
  Dictionary::iterator di_s, di_t;

  // To save time, we first create the parameter dictionary for connect(), then
  // we copy
  // all keys from the original dictionary into the parameter dictionary.
  // We can the later use iterators to change the values inside the parameter
  // dictionary,
  // rather than using the lookup operator.
  // We also do the parameter checking here so that we can later use unsafe
  // operations.
  for ( di_s = ( *params ).begin(); di_s != ( *params ).end(); ++di_s )
  {
    DoubleVectorDatum const* tmp =
      dynamic_cast< DoubleVectorDatum* >( di_s->second.datum() );
    IntVectorDatum const* tmpint =
      dynamic_cast< IntVectorDatum* >( di_s->second.datum() );
    ArrayDatum* ad = dynamic_cast< ArrayDatum* >( di_s->second.datum() );
    if ( tmp == 0 )
    {

      std::string msg = String::compose(
        "Parameter '%1' must be a DoubleVectorArray or numpy.array. ",
        di_s->first.toString() );
      LOG( M_DEBUG, "DataConnect", msg );
      LOG( M_DEBUG, "DataConnect", "Trying to convert, but this takes time." );

      if ( tmpint )
      {
        std::vector< double >* data =
          new std::vector< double >( ( *tmpint )->begin(), ( *tmpint )->end() );
        DoubleVectorDatum* dvd = new DoubleVectorDatum( data );
        di_s->second = dvd;
      }
      else if ( ad )
      {
        std::vector< double >* data = new std::vector< double >;
        ad->toVector( *data );
        DoubleVectorDatum* dvd = new DoubleVectorDatum( data );
        di_s->second = dvd;
      }
      else
      {
        throw TypeMismatch( DoubleVectorDatum().gettypename().toString()
            + " or " + ArrayDatum().gettypename().toString(),
          di_s->second.datum()->gettypename().toString() );
      }
    }
  }

  const Token target_t = params->lookup2( names::target );
  DoubleVectorDatum const* ptarget_ids =
    static_cast< DoubleVectorDatum* >( target_t.datum() );
  const std::vector< double >& target_ids( **ptarget_ids );

  // Only to check consistent
  const Token weight_t = params->lookup2( names::weight );
  DoubleVectorDatum const* pweights =
    static_cast< DoubleVectorDatum* >( weight_t.datum() );

  const Token delay_t = params->lookup2( names::delay );
  DoubleVectorDatum const* pdelays =
    static_cast< DoubleVectorDatum* >( delay_t.datum() );


  bool complete_wd_lists = ( ( *ptarget_ids )->size() == ( *pweights )->size()
    and ( *pweights )->size() == ( *pdelays )->size() );
  // check if we have consistent lists for weights and delays
  if ( not complete_wd_lists )
  {
    LOG( M_ERROR,
      "DataConnect",
      "All lists in the parameter dictionary must be of equal size." );
    throw DimensionMismatch();
  }

#pragma omp parallel private( di_s )
  {
    thread tid = kernel().vp_manager.get_thread_id();
    DictionaryDatum par_i( new Dictionary() );

    size_t n_targets = target_ids.size();
    for ( index i = 0; i < n_targets; ++i )
    {
      Node* target = 0;
      try
      {
        target =
          kernel().node_manager.get_node_or_proxy( target_ids[ i ], tid );
      }
      catch ( UnknownNode& e )
      {
        std::string msg = String::compose(
          "Target with ID %1 does not exist. "
          "The connection will be ignored.",
          target_ids[ i ] );
        if ( not e.message().empty() )
        {
          msg += "\nDetails: " + e.message();
        }
        LOG( M_WARNING, "DataConnect", msg.c_str() );
        continue;
      }

      if ( target->get_thread() != tid )
      {
        continue;
      }

      // here we fill a parameter dictionary with the values of the current loop
      // index.
      for ( di_s = ( *params ).begin(); di_s != ( *params ).end(); ++di_s )
      {
        DoubleVectorDatum const* tmp =
          static_cast< DoubleVectorDatum* >( di_s->second.datum() );
        const std::vector< double >& tmpvec = **tmp;
        par_i->insert( di_s->first, Token( new DoubleDatum( tmpvec[ i ] ) ) );
      }

      try
      {
        connect( source_id, target_ids[ i ], par_i, syn_id );
      }
      catch ( UnexpectedEvent& e )
      {
        std::string msg = String::compose(
          "Target with ID %1 does not support the connection. "
          "The connection will be ignored.",
          target_ids[ i ] );
        if ( not e.message().empty() )
        {
          msg += "\nDetails: " + e.message();
        }
        LOG( M_WARNING, "DataConnect", msg.c_str() );
        continue;
      }
      catch ( IllegalConnection& e )
      {
        std::string msg = String::compose(
          "Target with ID %1 does not support the connection. "
          "The connection will be ignored.",
          target_ids[ i ] );
        if ( not e.message().empty() )
        {
          msg += "\nDetails: " + e.message();
        }
        LOG( M_WARNING, "DataConnect", msg.c_str() );
        continue;
      }
      catch ( UnknownReceptorType& e )
      {
        std::string msg = String::compose(
          "In Connection from global source ID %1 to target ID %2: "
          "Target does not support requested receptor type. "
          "The connection will be ignored",
          source_id,
          target_ids[ i ] );
        if ( not e.message().empty() )
        {
          msg += "\nDetails: " + e.message();
        }
        LOG( M_WARNING, "DataConnect", msg.c_str() );
        continue;
      }
    }
  }
}

bool
nest::ConnectionManager::data_connect_connectome( const ArrayDatum& connectome )
{
  for ( Token* ct = connectome.begin(); ct != connectome.end(); ++ct )
  {
    DictionaryDatum cd = getValue< DictionaryDatum >( *ct );
    index target_gid = static_cast< size_t >( ( *cd )[ names::target ] );
    Node* target_node = kernel().node_manager.get_node_or_proxy( target_gid );
    size_t thr = target_node->get_thread();

    size_t syn_id = 0;
    index source_gid = ( *cd )[ names::source ];

    Token synmodel = cd->lookup( names::synapse_model );
    if ( not synmodel.empty() )
    {
      std::string synmodel_name = getValue< std::string >( synmodel );
      synmodel =
        kernel().model_manager.get_synapsedict()->lookup( synmodel_name );
      if ( not synmodel.empty() )
      {
        syn_id = static_cast< size_t >( synmodel );
      }
      else
      {
        throw UnknownModelName( synmodel_name );
      }
    }
    Node* source_node = kernel().node_manager.get_node_or_proxy( source_gid );
    connect_( *source_node, *target_node, source_gid, thr, syn_id, cd );
  }
  return true;
}

void
nest::ConnectionManager::trigger_update_weight( const long vt_id,
  const std::vector< spikecounter >& dopa_spikes,
  const double t_trig )
{
  const thread tid = kernel().vp_manager.get_thread_id();

  for (
    std::vector< ConnectorBase* >::iterator it = connections_[ tid ].begin();
    it != connections_[ tid ].end();
    ++it )
  {
    if ( *it != NULL )
    {
      ( *it )->trigger_update_weight( vt_id,
        tid,
        dopa_spikes,
        t_trig,
        kernel().model_manager.get_synapse_prototypes( tid ) );
    }
  }
}

size_t
nest::ConnectionManager::get_num_target_data( const thread tid ) const
{
  size_t num_connections = 0;
  for ( synindex syn_id = 0; syn_id < connections_[ tid ].size(); ++syn_id )
  {
    if ( connections_[ tid ][ syn_id ] != NULL )
    {
      num_connections += source_table_.num_unique_sources( tid, syn_id );
    }
  }
  return num_connections;
}

size_t
nest::ConnectionManager::get_num_connections() const
{
  size_t num_connections = 0;
  for ( index t = 0; t < num_connections_.size(); ++t )
  {
    for ( index s = 0; s < num_connections_[ t ].size(); ++s )
    {
      num_connections += num_connections_[ t ][ s ];
    }
  }

  return num_connections;
}

size_t
nest::ConnectionManager::get_num_connections( const synindex syn_id ) const
{
  size_t num_connections = 0;
  for ( index t = 0; t < num_connections_.size(); ++t )
  {
    if ( num_connections_[ t ].size() > syn_id )
    {
      num_connections += num_connections_[ t ][ syn_id ];
    }
  }

  return num_connections;
}

ArrayDatum
nest::ConnectionManager::get_connections( const DictionaryDatum& params ) const
{
  std::deque< ConnectionID > connectome;
  const Token& source_t = params->lookup( names::source );
  const Token& target_t = params->lookup( names::target );
  const Token& syn_model_t = params->lookup( names::synapse_model );
  GIDCollectionPTR source_a = GIDCollectionPTR( 0 );
  GIDCollectionPTR target_a = GIDCollectionPTR( 0 );

  long synapse_label = UNLABELED_CONNECTION;
  updateValue< long >( params, names::synapse_label, synapse_label );

  if ( not source_t.empty() )
  {
    source_a = getValue< GIDCollectionDatum >( source_t );
    if ( not source_a->valid() )
    {
      throw KernelException(
        "GetConnection requires valid source GIDCollection." );
    }
  }
  if ( not target_t.empty() )
  {
    target_a = getValue< GIDCollectionDatum >( target_t );
    if ( not target_a->valid() )
    {
      throw KernelException(
        "GetConnection requires valid target GIDCollection." );
    }
  }

  // If connections have changed, (re-)build presynaptic infrastructure,
  // as this may involve sorting connections by source gids.
  if ( have_connections_changed() )
  {
    if ( not kernel().simulation_manager.has_been_simulated() )
    {
      kernel().model_manager.create_secondary_events_prototypes();
    }
#pragma omp parallel
    {
      const thread tid = kernel().vp_manager.get_thread_id();
      kernel().simulation_manager.update_connection_infrastructure( tid );
    }
  }

  size_t syn_id = 0;

  // First we check, whether a synapse model is given.
  // If not, we will iterate all.
  if ( not syn_model_t.empty() )
  {
    Name synmodel_name = getValue< Name >( syn_model_t );
    const Token synmodel =
      kernel().model_manager.get_synapsedict()->lookup( synmodel_name );
    if ( not synmodel.empty() )
    {
      syn_id = static_cast< size_t >( synmodel );
    }
    else
    {
      throw UnknownModelName( synmodel_name.toString() );
    }
    get_connections( connectome, source_a, target_a, syn_id, synapse_label );
  }
  else
  {
    for ( syn_id = 0;
          syn_id < kernel().model_manager.get_num_synapse_prototypes();
          ++syn_id )
    {
      get_connections( connectome, source_a, target_a, syn_id, synapse_label );
    }
  }

  ArrayDatum result;
  result.reserve( connectome.size() );

  while ( not connectome.empty() )
  {
    result.push_back( ConnectionDatum( connectome.front() ) );
    connectome.pop_front();
  }

  return result;
}

// Helper method which removes ConnectionIDs from input deque and
// appends them to output deque.
static inline std::deque< nest::ConnectionID >&
extend_connectome( std::deque< nest::ConnectionID >& out,
  std::deque< nest::ConnectionID >& in )
{
  while ( not in.empty() )
  {
    out.push_back( in.front() );
    in.pop_front();
  }

  return out;
}

void
nest::ConnectionManager::split_to_neuron_device_vectors_( const thread tid,
  GIDCollectionPTR gidcoll,
  std::vector< index >& neuron_gids,
  std::vector< index >& device_gids ) const
{
  GIDCollection::const_iterator t_id = gidcoll->begin();
  for ( ; t_id < gidcoll->end(); ++t_id )
  {
    const index gid = ( *t_id ).gid;
    if ( kernel().node_manager.get_node_or_proxy( gid, tid )->has_proxies() )
    {
      neuron_gids.push_back( gid );
    }
    else
    {
      device_gids.push_back( gid );
    }
  }
}

void
nest::ConnectionManager::get_connections(
  std::deque< ConnectionID >& connectome,
  GIDCollectionPTR source,
  GIDCollectionPTR target,
  synindex syn_id,
  long synapse_label ) const
{
  if ( is_source_table_cleared() )
  {
    throw KernelException(
      "Invalid attempt to access connection information: source table was "
      "cleared." );
  }

  const size_t num_connections = get_num_connections( syn_id );

  if ( num_connections == 0 )
  {
    return;
  }

  if ( not source.valid() and not target.valid() )
  {
#pragma omp parallel
    {
      thread tid = kernel().vp_manager.get_thread_id();

      std::deque< ConnectionID > conns_in_thread;

      ConnectorBase* connections = connections_[ tid ][ syn_id ];
      if ( connections != NULL )
      {
        // Passing target_gid = 0 ignores target_gid while getting connections.
        const size_t num_connections_in_thread = connections->size();
        for ( index lcid = 0; lcid < num_connections_in_thread; ++lcid )
        {
          const index source_gid = source_table_.get_gid( tid, syn_id, lcid );
          connections->get_connection(
            source_gid, 0, tid, lcid, synapse_label, conns_in_thread );
        }
      }

      target_table_devices_.get_connections(
        0, 0, tid, syn_id, synapse_label, conns_in_thread );

      if ( conns_in_thread.size() > 0 )
      {
#pragma omp critical( get_connections )
        {
          extend_connectome( connectome, conns_in_thread );
        }
      }
    } // of omp parallel
    return;
  } // if
  else if ( not source.valid() and target.valid() )
  {
#pragma omp parallel
    {
      thread tid = kernel().vp_manager.get_thread_id();

      std::deque< ConnectionID > conns_in_thread;

      // Split targets into neuron- and device-vectors.
      std::vector< index > target_neuron_gids;
      std::vector< index > target_device_gids;
      split_to_neuron_device_vectors_(
        tid, target, target_neuron_gids, target_device_gids );

      ConnectorBase* connections = connections_[ tid ][ syn_id ];
      if ( connections != NULL )
      {
        const size_t num_connections_in_thread = connections->size();
        for ( index lcid = 0; lcid < num_connections_in_thread; ++lcid )
        {
          const index source_gid = source_table_.get_gid( tid, syn_id, lcid );
          connections->get_connection_with_specified_targets( source_gid,
            target_neuron_gids,
            tid,
            lcid,
            synapse_label,
            conns_in_thread );
        }

        for ( std::vector< index >::const_iterator t_gid =
                target_neuron_gids.begin();
              t_gid != target_neuron_gids.end();
              ++t_gid )
        {
<<<<<<< HEAD
          const index target_gid = *t_gid;

          std::vector< index > source_lcids;
          connections->get_source_lcids( tid, target_gid, source_lcids );

          for ( size_t i = 0; i < source_lcids.size(); ++i )
          {
            conns_in_thread.push_back( ConnectionDatum( ConnectionID(
              source_table_.get_gid( tid, syn_id, source_lcids[ i ] ),
              target_gid,
              tid,
              syn_id,
              source_lcids[ i ] ) ) );
          }
=======
>>>>>>> 57b254c1
          // target_table_devices_ contains connections both to and from
          // devices. First we get connections from devices.
          target_table_devices_.get_connections_from_devices_(
            0, *t_gid, tid, syn_id, synapse_label, conns_in_thread );
        }
      }

      for (
        std::vector< index >::const_iterator t_gid = target_device_gids.begin();
        t_gid != target_device_gids.end();
        ++t_gid )
      {
        // Then, we get connections to devices.
        target_table_devices_.get_connections_to_devices_(
          0, *t_gid, tid, syn_id, synapse_label, conns_in_thread );
      }

      if ( conns_in_thread.size() > 0 )
      {
#pragma omp critical( get_connections )
        {
          extend_connectome( connectome, conns_in_thread );
        }
      }
    } // of omp parallel
    return;
  } // else if
  else if ( source.valid() )
  {
#pragma omp parallel
    {
      thread tid = kernel().vp_manager.get_thread_id();

      std::deque< ConnectionID > conns_in_thread;

      // Split targets into neuron- and device-vectors.
      std::vector< index > target_neuron_gids;
      std::vector< index > target_device_gids;
      if ( target.valid() )
      {
        split_to_neuron_device_vectors_(
          tid, target, target_neuron_gids, target_device_gids );
      }

      const ConnectorBase* connections = connections_[ tid ][ syn_id ];
      if ( connections != NULL )
      {
        const size_t num_connections_in_thread = connections->size();
        for ( index lcid = 0; lcid < num_connections_in_thread; ++lcid )
        {
          const index source_gid = source_table_.get_gid( tid, syn_id, lcid );
          if ( source->contains( source_gid ) )
          {
            if ( not target.valid() )
            {
              // Passing target_gid = 0 ignores target_gid while getting
              // connections.
              connections->get_connection(
                source_gid, 0, tid, lcid, synapse_label, conns_in_thread );
            }
            else
            {
              connections->get_connection_with_specified_targets( source_gid,
                target_neuron_gids,
                tid,
                lcid,
                synapse_label,
                conns_in_thread );
            }
          }
        }
      }

      GIDCollection::const_iterator s_id = source->begin();
      for ( ; s_id != source->end(); ++s_id )
      {
        const index source_gid = ( *s_id ).gid;
        if ( not target.valid() )
        {
          target_table_devices_.get_connections(
            source_gid, 0, tid, syn_id, synapse_label, conns_in_thread );
        }
        else
        {
          for ( std::vector< index >::const_iterator t_gid =
                  target_neuron_gids.begin();
                t_gid != target_neuron_gids.end();
                ++t_gid )
          {
            // target_table_devices_ contains connections both to and from
            // devices. First we get connections from devices.
            target_table_devices_.get_connections_from_devices_(
              source_gid, *t_gid, tid, syn_id, synapse_label, conns_in_thread );
          }
          for ( std::vector< index >::const_iterator t_gid =
                  target_device_gids.begin();
                t_gid != target_device_gids.end();
                ++t_gid )
          {
            // Then, we get connections to devices.
            target_table_devices_.get_connections_to_devices_(
              source_gid, *t_gid, tid, syn_id, synapse_label, conns_in_thread );
          }
        }
      }

      if ( conns_in_thread.size() > 0 )
      {
#pragma omp critical( get_connections )
        {
          extend_connectome( connectome, conns_in_thread );
        }
      }
    } // of omp parallel
    return;
  } // else if
}

void
nest::ConnectionManager::get_source_gids_( const thread tid,
  const synindex syn_id,
  const index tgid,
  std::vector< index >& sources )
{
  std::vector< index > source_lcids;
  if ( connections_[ tid ][ syn_id ] != NULL )
  {
    connections_[ tid ][ syn_id ]->get_source_lcids( tid, tgid, source_lcids );
    source_table_.get_source_gids( tid, syn_id, source_lcids, sources );
  }
}

void
nest::ConnectionManager::get_sources( const std::vector< index >& targets,
  const index syn_id,
  std::vector< std::vector< index > >& sources )
{
  sources.resize( targets.size() );
  for ( std::vector< std::vector< index > >::iterator i = sources.begin();
        i != sources.end();
        ++i )
  {
    ( *i ).clear();
  }

  for ( thread tid = 0; tid < kernel().vp_manager.get_num_threads(); ++tid )
  {
    for ( size_t i = 0; i < targets.size(); ++i )
    {
      get_source_gids_( tid, syn_id, targets[ i ], sources[ i ] );
    }
  }
}

void
nest::ConnectionManager::get_targets( const std::vector< index >& sources,
  const index syn_id,
  const std::string& post_synaptic_element,
  std::vector< std::vector< index > >& targets )
{
  targets.resize( sources.size() );
  for ( std::vector< std::vector< index > >::iterator i = targets.begin();
        i != targets.end();
        ++i )
  {
    ( *i ).clear();
  }

  for ( thread tid = 0; tid < kernel().vp_manager.get_num_threads(); ++tid )
  {
    for ( size_t i = 0; i < sources.size(); ++i )
    {
      const index start_lcid =
        source_table_.find_first_source( tid, syn_id, sources[ i ] );
      if ( start_lcid != invalid_index )
      {
        connections_[ tid ][ syn_id ]->get_target_gids(
          tid, start_lcid, post_synaptic_element, targets[ i ] );
      }
    }
  }
}

void
nest::ConnectionManager::sort_connections( const thread tid )
{
  assert( not source_table_.is_cleared() );
  if ( sort_connections_by_source_ )
  {
    for ( synindex syn_id = 0; syn_id < connections_[ tid ].size(); ++syn_id )
    {
      if ( connections_[ tid ][ syn_id ] != NULL )
      {
        connections_[ tid ][ syn_id ]->sort_connections(
          source_table_.get_thread_local_sources( tid )[ syn_id ] );
      }
    }
    remove_disabled_connections( tid );
  }
}

void
nest::ConnectionManager::compute_target_data_buffer_size()
{
  // Determine number of target data on this rank. Since each thread
  // has its own data structures, we need to count connections on every
  // thread separately to compute the total number of sources.
  size_t num_target_data = 0;
  for ( thread tid = 0; tid < kernel().vp_manager.get_num_threads(); ++tid )
  {
    num_target_data += get_num_target_data( tid );
  }

  // Determine maximum number of target data across all ranks, because
  // all ranks need identically sized buffers.
  std::vector< long > global_num_target_data(
    kernel().mpi_manager.get_num_processes() );
  global_num_target_data[ kernel().mpi_manager.get_rank() ] = num_target_data;
  kernel().mpi_manager.communicate( global_num_target_data );
  const size_t max_num_target_data =
    *std::max_element(
      global_num_target_data.begin(), global_num_target_data.end() );

  // MPI buffers should have at least two entries per process
  const size_t min_num_target_data =
    2 * kernel().mpi_manager.get_num_processes();

  // Adjust target data buffers accordingly
  if ( min_num_target_data < max_num_target_data )
  {
    kernel().mpi_manager.set_buffer_size_target_data( max_num_target_data );
  }
  else
  {
    kernel().mpi_manager.set_buffer_size_target_data( min_num_target_data );
  }
}

void
nest::ConnectionManager::compute_compressed_secondary_recv_buffer_positions(
  const thread tid )
{
#pragma omp single
  {
    buffer_pos_of_source_gid_syn_id_.clear();
  }

  source_table_.compute_buffer_pos_for_unique_secondary_sources(
    tid, buffer_pos_of_source_gid_syn_id_ );
  secondary_recv_buffer_pos_[ tid ].resize( connections_[ tid ].size() );

  const size_t chunk_size_secondary_events_in_int =
    kernel().mpi_manager.get_chunk_size_secondary_events_in_int();

  const synindex syn_id_end = connections_[ tid ].size();
  for ( synindex syn_id = 0; syn_id < syn_id_end; ++syn_id )
  {
    std::vector< size_t >& positions =
      secondary_recv_buffer_pos_[ tid ][ syn_id ];

    if ( connections_[ tid ][ syn_id ] != NULL )
    {
      if ( not kernel()
                 .model_manager.get_synapse_prototype( syn_id, tid )
                 .is_primary() )
      {
        positions.clear();
        const size_t lcid_end = get_num_connections_( tid, syn_id );
        positions.resize( lcid_end, 0 );

        // Compute and store the buffer position from which this connection
        // should read secondary events.
        for ( size_t lcid = 0; lcid < lcid_end; ++lcid )
        {
          const index source_gid = source_table_.get_gid( tid, syn_id, lcid );
          const index sg_s_id =
            source_table_.pack_source_gid_and_syn_id( source_gid, syn_id );
          const thread source_rank =
            kernel().mpi_manager.get_process_id_of_gid( source_gid );

          positions[ lcid ] = buffer_pos_of_source_gid_syn_id_[ sg_s_id ]
            + chunk_size_secondary_events_in_int * source_rank;
        }
      }
    }
  }
}

bool
nest::ConnectionManager::connection_required( Node*& source,
  Node*& target,
  thread tid )
{
  // The caller has to check and guarantee that the target is not a
  // proxy and that it is on thread tid.
  assert( not target->is_proxy() );
  thread target_vp = target->get_vp();
  assert( kernel().vp_manager.is_local_vp( target_vp ) );
  assert( kernel().vp_manager.vp_to_thread( target_vp ) == tid );

  // Connections to nodes with proxies (neurons or devices with
  // proxies) which are local to tid have always to be
  // established, independently of where and what type the source node
  // is.
  if ( target->has_proxies() )
  {
    return true;
  }

  // Local receivers are all devices that collect data only from
  // thread-local nodes.
  if ( target->local_receiver() )
  {
    // Connections to nodes with one node per process (MUSIC proxies
    // or similar devices) have to be established by the thread of the
    // target if the source is on the local process even though the
    // source may be a proxy on tid.
    const bool source_is_local = kernel().node_manager.is_local_node( source );
    if ( target->one_node_per_process() && source_is_local )
    {
      return true;
    }

    // Connections from nodes with proxies (neurons or devices with
    // proxies) to devices are only created if source is not a proxy
    // and source and target are both on thread tid
    const thread source_thread = source->get_thread();
    const bool source_is_proxy = source->is_proxy();
    if ( source->has_proxies() and source_thread == tid
      and not source_is_proxy )
    {
      return true;
    }

    // Connections from devices to devices are established only on the
    // vp that is suggested for the target node. In this case, we also
    // set the pointer to the source node on the target's thread.
    if ( not source->has_proxies() )
    {
      const index target_gid = target->get_gid();
      target_vp = kernel().vp_manager.suggest_vp_for_gid( target_gid );
      const bool target_vp_local = kernel().vp_manager.is_local_vp( target_vp );
      const thread target_thread =
        kernel().vp_manager.vp_to_thread( target_vp );

      if ( target_vp_local && target_thread == tid )
      {
        const index source_gid = source->get_gid();
        source =
          kernel().node_manager.get_node_or_proxy( source_gid, target_thread );
        return true;
      }
    }
  }

  // Globally receiving nodes (e.g. the volume transmitter) have to be
  // connected regardless of where the source is. However, we
  // currently prohibit connections from devices to global receivers.
  else
  {
    if ( source->has_proxies() )
    {
      return true;
    }

    std::string msg = String::compose(
      "Devices ('%1' in this case) cannot be "
      "connected to global receivers ('%2' in this case).",
      source->get_name(),
      source->get_name() );
    throw IllegalConnection( msg );
  }

  return false;
}

void
nest::ConnectionManager::set_stdp_eps( const double stdp_eps )
{
  if ( not( stdp_eps < Time::get_resolution().get_ms() ) )
  {
    throw KernelException(
      "The epsilon used for spike-time comparison in STDP must be less "
      "than the simulation resolution." );
  }
  else if ( stdp_eps < 0 )
  {
    throw KernelException(
      "The epsilon used for spike-time comparison in STDP must not be "
      "negative." );
  }
  else
  {
    stdp_eps_ = stdp_eps;

    std::ostringstream os;
    os << "Epsilon for spike-time comparison in STDP was set to "
       << std::setprecision( std::numeric_limits< long double >::digits10 )
       << stdp_eps_ << ".";

    LOG( M_INFO, "ConnectionManager::set_stdp_eps", os.str() );
  }
}

// recv_buffer can not be a const reference as iterators used in
// secondary events must not be const
bool
nest::ConnectionManager::deliver_secondary_events( const thread tid,
  const bool called_from_wfr_update,
  std::vector< unsigned int >& recv_buffer )
{
  const std::vector< ConnectorModel* >& cm =
    kernel().model_manager.get_synapse_prototypes( tid );
  const Time stamp =
    kernel().simulation_manager.get_slice_origin() + Time::step( 1 );
  const std::vector< std::vector< size_t > >& positions_tid =
    secondary_recv_buffer_pos_[ tid ];

  const synindex syn_id_end = positions_tid.size();
  for ( synindex syn_id = 0; syn_id < syn_id_end; ++syn_id )
  {
    if ( not called_from_wfr_update
      or kernel()
           .model_manager.get_synapse_prototypes( tid )[ syn_id ]
           ->supports_wfr() )
    {
      if ( positions_tid[ syn_id ].size() > 0 )
      {
        SecondaryEvent& prototype =
          kernel().model_manager.get_secondary_event_prototype( syn_id, tid );

        index lcid = 0;
        const size_t lcid_end = positions_tid[ syn_id ].size();
        while ( lcid < lcid_end )
        {
          std::vector< unsigned int >::iterator readpos =
            recv_buffer.begin() + positions_tid[ syn_id ][ lcid ];
          prototype << readpos;
          prototype.set_stamp( stamp );

          // send delivers event to all targets with the same source
          // and returns how many targets this event was delivered to
          lcid +=
            connections_[ tid ][ syn_id ]->send( tid, lcid, cm, prototype );
        }
      }
    }
  }

  // Read waveform relaxation done marker from last position in every
  // chunk
  bool done = true;
  const size_t chunk_size_in_int =
    kernel().mpi_manager.get_chunk_size_secondary_events_in_int();
  for ( thread rank = 0; rank < kernel().mpi_manager.get_num_processes();
        ++rank )
  {
    done = done and recv_buffer[ ( rank + 1 ) * chunk_size_in_int - 1 ];
  }
  return done;
}

void
nest::ConnectionManager::compress_secondary_send_buffer_pos( const thread tid )
{
  target_table_.compress_secondary_send_buffer_pos( tid );
}

void
nest::ConnectionManager::remove_disabled_connections( const thread tid )
{
  std::vector< ConnectorBase* >& connectors = connections_[ tid ];

  for ( synindex syn_id = 0; syn_id < connectors.size(); ++syn_id )
  {
    if ( connectors[ syn_id ] == NULL )
    {
      continue;
    }
    const index first_disabled_index =
      source_table_.remove_disabled_sources( tid, syn_id );

    if ( first_disabled_index != invalid_index )
    {
      connectors[ syn_id ]->remove_disabled_connections( first_disabled_index );
    }
  }
}

void
nest::ConnectionManager::resize_connections()
{
  kernel().vp_manager.assert_single_threaded();

  // Resize data structures for connections between neurons
  for ( thread tid = 0; tid < kernel().vp_manager.get_num_threads(); ++tid )
  {
    connections_[ tid ].resize(
      kernel().model_manager.get_num_synapse_prototypes() );
    source_table_.resize_sources( tid );
  }

  // Resize data structures for connections between neurons and
  // devices
  target_table_devices_.resize_to_number_of_synapse_types();
}

void
nest::ConnectionManager::sync_has_primary_connections()
{
  has_primary_connections_ =
    kernel().mpi_manager.any_true( has_primary_connections_ );
}

void
nest::ConnectionManager::check_secondary_connections_exist()
{
  secondary_connections_exist_ =
    kernel().mpi_manager.any_true( secondary_connections_exist_ );
}<|MERGE_RESOLUTION|>--- conflicted
+++ resolved
@@ -1268,23 +1268,6 @@
               t_gid != target_neuron_gids.end();
               ++t_gid )
         {
-<<<<<<< HEAD
-          const index target_gid = *t_gid;
-
-          std::vector< index > source_lcids;
-          connections->get_source_lcids( tid, target_gid, source_lcids );
-
-          for ( size_t i = 0; i < source_lcids.size(); ++i )
-          {
-            conns_in_thread.push_back( ConnectionDatum( ConnectionID(
-              source_table_.get_gid( tid, syn_id, source_lcids[ i ] ),
-              target_gid,
-              tid,
-              syn_id,
-              source_lcids[ i ] ) ) );
-          }
-=======
->>>>>>> 57b254c1
           // target_table_devices_ contains connections both to and from
           // devices. First we get connections from devices.
           target_table_devices_.get_connections_from_devices_(
