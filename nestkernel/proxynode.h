--- conflicted
+++ resolved
@@ -81,17 +81,13 @@
 
   void sends_secondary_event( GapJunctionEvent& ) override;
 
-<<<<<<< HEAD
   /**
    * @returns type of signal this node produces
    * used in check_connection to only connect neurons which send / receive
    * compatible information
    * delgates to underlying model
    */
-  SignalType sends_signal() const;
-=======
   SignalType sends_signal() const override;
->>>>>>> 29cb53e5
 
   void sends_secondary_event( InstantaneousRateConnectionEvent& ) override;
 
