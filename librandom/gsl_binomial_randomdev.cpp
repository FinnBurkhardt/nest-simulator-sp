/*
 *  gsl_binomial_randomdev.cpp
 *
 *  This file is part of NEST.
 *
 *  Copyright (C) 2004 The NEST Initiative
 *
 *  NEST is free software: you can redistribute it and/or modify
 *  it under the terms of the GNU General Public License as published by
 *  the Free Software Foundation, either version 2 of the License, or
 *  (at your option) any later version.
 *
 *  NEST is distributed in the hope that it will be useful,
 *  but WITHOUT ANY WARRANTY; without even the implied warranty of
 *  MERCHANTABILITY or FITNESS FOR A PARTICULAR PURPOSE.  See the
 *  GNU General Public License for more details.
 *
 *  You should have received a copy of the GNU General Public License
 *  along with NEST.  If not, see <http://www.gnu.org/licenses/>.
 *
 */

#include "gsl_binomial_randomdev.h"

#ifdef HAVE_GSL

// C++ includes:
#include <limits>

// Includes from libnestutil:
#include "compose.hpp"

// Includes from librandom:
#include "librandom_exceptions.h"

// Includes from sli:
#include "dictutils.h"
#include "sliexceptions.h"

librandom::GSL_BinomialRandomDev::GSL_BinomialRandomDev( RngPtr r_s,
  double p_s,
  unsigned int n_s )
  : RandomDev( r_s )
  , p_( p_s )
  , n_( n_s )
{
  GslRandomGen* gsr_rng = dynamic_cast< GslRandomGen* >( &( *r_s ) );
  if ( not gsr_rng )
<<<<<<< HEAD
=======
  {
>>>>>>> 7d3c92fc
    throw UnsuitableRNG(
      "The gsl_binomial RDV can only be used with GSL RNGs." );
  }
  rng_ = gsr_rng->rng_;
}

librandom::GSL_BinomialRandomDev::GSL_BinomialRandomDev( double p_s,
  unsigned int n_s )
  : RandomDev()
  , p_( p_s )
  , n_( n_s )
{
}

long
librandom::GSL_BinomialRandomDev::ldev()
{
  return gsl_ran_binomial( rng_, p_, n_ );
}

long
librandom::GSL_BinomialRandomDev::ldev( RngPtr rng ) const
{
  GslRandomGen* gsr_rng = dynamic_cast< GslRandomGen* >( &( *rng ) );
  if ( not gsr_rng )
<<<<<<< HEAD
=======
  {
>>>>>>> 7d3c92fc
    throw UnsuitableRNG(
      "The gsl_binomial RDV can only be used with GSL RNGs." );
  }
  return gsl_ran_binomial( gsr_rng->rng_, p_, n_ );
}

void
librandom::GSL_BinomialRandomDev::set_p_n( double p_s, unsigned n_s )
{
  set_p( p_s );
  set_n( n_s );
}

void
librandom::GSL_BinomialRandomDev::set_p( double p_s )
{
  assert( 0.0 <= p_ && p_ <= 1.0 );
  p_ = p_s;
}

void
librandom::GSL_BinomialRandomDev::set_n( unsigned int n_s )
{
  n_ = n_s;
}

void
librandom::GSL_BinomialRandomDev::set_status( const DictionaryDatum& d )
{
  double p_new = p_;
  const bool p_updated = updateValue< double >( d, "p", p_new );

  long n_new = n_;
  const bool n_updated = updateValue< long >( d, "n", n_new );

  if ( p_new < 0. || 1. < p_new )
  {
    throw BadParameterValue( "gsl_binomial RDV: 0 <= p <= 1 required." );
  }
  if ( n_new < 1 )
  {
    throw BadParameterValue( "gsl_binomial RDV: n >= 1 required." );
  }

  // gsl_ran_binomial() returns unsigned int. To be on the safe side,
  // we limit here to within ints.
  const long N_MAX =
    static_cast< long >( 0.9 * std::numeric_limits< int >::max() );
  if ( n_new > N_MAX )
  {
    throw BadParameterValue( String::compose(
      "Gsl_binomial RDV: N < %1 required.", static_cast< double >( N_MAX ) ) );
  }
  if ( n_updated || p_updated )
  {
    set_p_n( p_new, n_new );
  }
}

void
librandom::GSL_BinomialRandomDev::get_status( DictionaryDatum& d ) const
{
  RandomDev::get_status( d );

  def< double >( d, "p", p_ );
  def< long >( d, "n", n_ );
}

#endif<|MERGE_RESOLUTION|>--- conflicted
+++ resolved
@@ -46,10 +46,7 @@
 {
   GslRandomGen* gsr_rng = dynamic_cast< GslRandomGen* >( &( *r_s ) );
   if ( not gsr_rng )
-<<<<<<< HEAD
-=======
   {
->>>>>>> 7d3c92fc
     throw UnsuitableRNG(
       "The gsl_binomial RDV can only be used with GSL RNGs." );
   }
@@ -75,10 +72,7 @@
 {
   GslRandomGen* gsr_rng = dynamic_cast< GslRandomGen* >( &( *rng ) );
   if ( not gsr_rng )
-<<<<<<< HEAD
-=======
   {
->>>>>>> 7d3c92fc
     throw UnsuitableRNG(
       "The gsl_binomial RDV can only be used with GSL RNGs." );
   }
