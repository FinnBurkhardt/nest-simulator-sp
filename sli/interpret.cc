--- conflicted
+++ resolved
@@ -591,11 +591,7 @@
 }
 
 void
-<<<<<<< HEAD
-SLIInterpreter::addlinkeddynmodule( DynModule* m )
-=======
 SLIInterpreter::addlinkedusermodule( SLIModule* m )
->>>>>>> 74be75e7
 {
   m->install( std::cerr, this );
 
